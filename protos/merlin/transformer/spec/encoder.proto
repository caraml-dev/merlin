--- conflicted
+++ resolved
@@ -18,7 +18,6 @@
   string defaultValue = 1;
   ValueType targetValueType = 2;
   map<string,string> mapping = 3;
-<<<<<<< HEAD
 }
 
 message CyclicalEncoderConfig {
@@ -46,13 +45,4 @@
   QUARTER = 5;
   HALF = 6;
   YEAR = 7;
-}
-
-enum ValueType {
-  STRING = 0;
-  INT = 1;
-  FLOAT = 2;
-  BOOL = 3;
-=======
->>>>>>> 025699d6
 }