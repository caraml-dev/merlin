syntax = "proto3";

package merlin.transformer;

option go_package = "github.com/gojek/merlin/pkg/transformer";

message StandardTransformerConfig {
  TransformerConfig transformerConfig = 1;
}

message TransformerConfig {
  repeated FeatureTable feast = 1;
}

message FeatureTable {
  string project = 1;
  repeated Entity entities = 2;
  repeated Feature features = 3;
}

message Entity {
  string name = 1;
  string valueType = 2;
  string jsonPath = 3;
}

message Feature {
  string name = 1;
<<<<<<< HEAD
  string defaultValue = 2;
  string valueType = 3;
=======
  string valueType = 2;
  string defaultValue = 3;
>>>>>>> 2cddfe05
}<|MERGE_RESOLUTION|>--- conflicted
+++ resolved
@@ -26,11 +26,6 @@
 
 message Feature {
   string name = 1;
-<<<<<<< HEAD
-  string defaultValue = 2;
-  string valueType = 3;
-=======
   string valueType = 2;
   string defaultValue = 3;
->>>>>>> 2cddfe05
 }