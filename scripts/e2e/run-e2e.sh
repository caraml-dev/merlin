--- conflicted
+++ resolved
@@ -33,12 +33,8 @@
 cd ../../python/sdk
 pip install pipenv==2023.7.23
 pipenv install --dev --skip-lock --python ${PYTHON_VERSION}
-<<<<<<< HEAD
 
 df -h
 docker system df
 
-pipenv run pytest -n=8 -W=ignore --cov=merlin -m "not (feast or batch or pyfunc or local_server_test or cli or customtransformer)"
-=======
-pipenv run pytest -n=8 -W=ignore --cov=merlin -m "not (gpu or feast or batch or pyfunc or local_server_test or cli or customtransformer)"
->>>>>>> 0a3af13f
+pipenv run pytest -n=8 -W=ignore --cov=merlin -m "not (gpu or feast or batch or pyfunc or local_server_test or cli or customtransformer)"