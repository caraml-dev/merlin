--- conflicted
+++ resolved
@@ -38,11 +38,7 @@
     "PyYAML>=5.4",
     "six>=1.10",
     "urllib3>=1.23",
-<<<<<<< HEAD
-    "numpy<=1.23.5", # Temporary pin numpy due to https://numpy.org/doc/stable/release/1.20.0-notes.html#numpy-1-20-0-release-notes 
-=======
     "numpy<=1.23.5", # Temporary pin numpy due to https://numpy.org/doc/stable/release/1.20.0-notes.html#numpy-1-20-0-release-notes
->>>>>>> 97ca5d98
 ]
 
 TEST_REQUIRES = [
