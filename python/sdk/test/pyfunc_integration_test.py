--- conflicted
+++ resolved
@@ -20,19 +20,16 @@
 import numpy as np
 import pytest
 import xgboost as xgb
-<<<<<<< HEAD
 
 import merlin
 from merlin.model import ModelType, PyFuncModel
 from merlin.resource_request import ResourceRequest
-
-warnings.filterwarnings("ignore")
-=======
 from merlin.model import ModelType, PyFuncModel, PyFuncV3Model
 from merlin.pyfunc import ModelInput, ModelOutput, Values
 from sklearn import svm
 from sklearn.datasets import load_iris
->>>>>>> c5b61e02
+
+warnings.filterwarnings("ignore")
 
 request_json = {"instances": [[2.8, 1.0, 6.8, 0.4], [3.1, 1.4, 4.5, 1.6]]}
 
