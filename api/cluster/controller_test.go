--- conflicted
+++ resolved
@@ -98,7 +98,6 @@
 	err error
 }
 
-<<<<<<< HEAD
 type isvcWatchReactor struct {
 	result chan watch.Event
 }
@@ -117,8 +116,6 @@
 	return true, watch.NewProxyWatcher(w.result), nil
 }
 
-var clusterMetadata = Metadata{GcpProject: "my-gcp", ClusterName: "my-cluster"}
-=======
 var (
 	clusterMetadata = Metadata{GcpProject: "my-gcp", ClusterName: "my-cluster"}
 
@@ -126,7 +123,6 @@
 	userContainerCPULimitRequestFactor    = float64(0)
 	userContainerMemoryLimitRequestFactor = float64(2)
 )
->>>>>>> 0857c407
 
 // TestDeployInferenceServiceNamespaceCreation test namespaceResource creation when deploying inference service
 func TestController_DeployInferenceService_NamespaceCreation(t *testing.T) {
