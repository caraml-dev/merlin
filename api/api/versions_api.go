--- conflicted
+++ resolved
@@ -15,11 +15,8 @@
 package api
 
 import (
-<<<<<<< HEAD
+	"context"
 	"errors"
-=======
-	"context"
->>>>>>> c919cb16
 	"fmt"
 	"net/http"
 
@@ -160,7 +157,7 @@
 
 	model, version, err := c.getModelAndVersion(ctx, modelID, versionID)
 	if err != nil {
-		if gorm.IsRecordNotFoundError(err) {
+		if errors.Is(err, gorm.ErrRecordNotFound) {
 			return NotFound(fmt.Sprintf("Model / version not found: %v", err))
 		}
 		return InternalServerError(fmt.Sprintf("Error getting model / version: %v", err))
