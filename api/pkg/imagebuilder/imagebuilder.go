// Copyright 2020 The Merlin Authors
//
// Licensed under the Apache License, Version 2.0 (the "License");
// you may not use this file except in compliance with the License.
// You may obtain a copy of the License at
//
//      http://www.apache.org/licenses/LICENSE-2.0
//
// Unless required by applicable law or agreed to in writing, software
// distributed under the License is distributed on an "AS IS" BASIS,
// WITHOUT WARRANTIES OR CONDITIONS OF ANY KIND, either express or implied.
// See the License for the specific language governing permissions and
// limitations under the License.

package imagebuilder

import (
	"context"
	"crypto/sha256"
	"errors"
	"fmt"
	"net/http"
	"sort"
	"strings"
	"time"

	"cloud.google.com/go/storage"
	"github.com/caraml-dev/mlp/api/pkg/artifact"
	backoff "github.com/cenkalti/backoff/v4"
	"github.com/google/go-containerregistry/pkg/authn"
	"github.com/google/go-containerregistry/pkg/name"
	"github.com/google/go-containerregistry/pkg/v1/google"
	"github.com/google/go-containerregistry/pkg/v1/remote"
	"github.com/google/go-containerregistry/pkg/v1/remote/transport"
	"github.com/prometheus/client_golang/prometheus"
	"github.com/prometheus/client_golang/prometheus/promauto"
	batchv1 "k8s.io/api/batch/v1"
	v1 "k8s.io/api/core/v1"
	kerrors "k8s.io/apimachinery/pkg/api/errors"
	"k8s.io/apimachinery/pkg/api/resource"
	metav1 "k8s.io/apimachinery/pkg/apis/meta/v1"
	"k8s.io/client-go/kubernetes"

	"github.com/caraml-dev/merlin/log"
	"github.com/caraml-dev/merlin/mlp"
	"github.com/caraml-dev/merlin/models"
	"github.com/caraml-dev/merlin/utils"
)

var maxCheckImageRetry uint64 = 2

var (
	imageBuilderAttempts = promauto.NewCounterVec(prometheus.CounterOpts{
		Namespace: "merlin",
		Name:      "image_builder_attempts",
		Help:      "Total of image builder attempts",
	}, []string{"project", "model", "model_type", "model_version", "python_version"})

	imageBuilderResults = promauto.NewCounterVec(prometheus.CounterOpts{
		Namespace: "merlin",
		Name:      "image_builder_results",
		Help:      "Total of image builder results",
	}, []string{"project", "model", "model_type", "model_version", "python_version", "result"})

	imageBuilderDuration = promauto.NewHistogramVec(prometheus.HistogramOpts{
		Namespace: "merlin",
		Name:      "image_builder_duration_seconds",
		Help:      "Duration of image builder in seconds",
		Buckets:   []float64{1 * 60, 3 * 60, 5 * 60, 7 * 60, 10 * 60, 15 * 60, 20 * 60, 30 * 60, 45 * 60, 60 * 60},
	}, []string{"project", "model", "model_type", "model_version", "python_version", "result"})
)

type ImageBuilder interface {
	// BuildImage build docker image for the given model version
	// return docker image ref
	BuildImage(ctx context.Context, project mlp.Project, model *models.Model, version *models.Version, resourceRequest *models.ResourceRequest) (string, error)
	// GetVersionImage gets the Docker image ref for the given model version
	GetVersionImage(ctx context.Context, project mlp.Project, model *models.Model, version *models.Version) models.VersionImage
	// GetContainers return reference to container used to build the docker image of a model version
	GetContainers(ctx context.Context, project mlp.Project, model *models.Model, version *models.Version) ([]*models.Container, error)
	GetMainAppPath(version *models.Version) (string, error)
}

type nameGenerator interface {
	// generateDockerImageName generate image name based on project and model
	generateDockerImageName(project mlp.Project, model *models.Model) string
	// generateBuilderJobName generate kaniko job name that will be used to build a docker image
	generateBuilderJobName(project mlp.Project, model *models.Model, version *models.Version) string
}

type imageBuilder struct {
	kubeClient      kubernetes.Interface
	config          Config
	nameGenerator   nameGenerator
	artifactService artifact.Service
}

const (
	containerName    = "pyfunc-image-builder"
	kanikoSecretName = "kaniko-secret"

	// jobDeletionTimeoutSeconds is the maximum time to wait for a job to be deleted from a cluster
	jobDeletionTimeoutSeconds = 30
	// jobDeletionTickDurationMilliseconds is the interval at which the API server checks if a job has been deleted
	jobDeletionTickDurationMilliseconds = 100

	gacEnvKey  = "GOOGLE_APPLICATION_CREDENTIALS"
	saFilePath = "/secret/kaniko-secret.json"

	baseImageEnvKey            = "BASE_IMAGE"
	modelDependenciesUrlEnvKey = "MODEL_DEPENDENCIES_URL"
	modelArtifactsUrlEnvKey    = "MODEL_ARTIFACTS_URL"

	modelDependenciesPath = "/merlin/model_dependencies"
)

var (
	jobTTLSecondAfterComplete int32 = 3600 * 24 // 24 hours
	jobCompletions            int32 = 1
)

func newImageBuilder(kubeClient kubernetes.Interface, config Config, nameGenerator nameGenerator, artifactService artifact.Service) ImageBuilder {
	return &imageBuilder{
		kubeClient:      kubeClient,
		config:          config,
		nameGenerator:   nameGenerator,
		artifactService: artifactService,
	}
}

func (c *imageBuilder) validatePythonVersion(version *models.Version) error {
	if version.PythonVersion == "" {
		return fmt.Errorf("python version is not set for model version %s", version.ID)
	}

	for _, v := range c.config.SupportedPythonVersions {
		if v == version.PythonVersion {
			return nil
		}
	}

	return fmt.Errorf("python version %s is not supported", version.PythonVersion)
}

// GetMainAppPath Returns the path to run the main.py of batch predictor, as configured via env var
func (c *imageBuilder) GetMainAppPath(version *models.Version) (string, error) {
	baseImageTag := c.config.BaseImage
	if baseImageTag.MainAppPath == "" {
		return "", fmt.Errorf("mainAppPath is not set for tag %s", version.PythonVersion)
	}

	return baseImageTag.MainAppPath, nil
}

func (c *imageBuilder) getHashedModelDependenciesUrl(ctx context.Context, version *models.Version) (string, error) {
	artifactURL, err := c.artifactService.ParseURL(version.ArtifactURI)
	if err != nil {
		return "", err
	}

	condaEnvUrl := fmt.Sprintf("gs://%s/%s/model/conda.yaml", artifactURL.Bucket, artifactURL.Object)

	condaEnv, err := c.artifactService.ReadArtifact(ctx, condaEnvUrl)
	if err != nil {
		return "", err
	}

	hash := sha256.New()
	hash.Write([]byte(condaEnv))
	hashEnv := hash.Sum(nil)

	hashedDependenciesUrl := fmt.Sprintf("gs://%s%s/%x", artifactURL.Bucket, modelDependenciesPath, hashEnv)

	_, err = c.artifactService.ReadArtifact(ctx, hashedDependenciesUrl)
	if err == nil {
		return hashedDependenciesUrl, nil
	}

	if !errors.Is(err, storage.ErrObjectNotExist) {
		return "", err
	}

	if err := c.artifactService.WriteArtifact(ctx, hashedDependenciesUrl, condaEnv); err != nil {
		return "", err
	}

	return hashedDependenciesUrl, nil
}

func (c *imageBuilder) GetVersionImage(ctx context.Context, project mlp.Project, model *models.Model, version *models.Version) models.VersionImage {
	imageName := c.nameGenerator.generateDockerImageName(project, model)
	imageRef := c.imageRef(project, model, version)
	imageExists := c.imageExists(imageName, version.ID.String())

	versionImage := models.VersionImage{
		ProjectID: models.ID(project.ID),
		ModelID:   model.ID,
		VersionID: version.ID,
		ImageRef:  imageRef,
<<<<<<< HEAD
		Existed:   imageExists,
=======
		Exists:    imageExists,
>>>>>>> 26ab369c
	}
	return versionImage
}

// BuildImage build a docker image for the given model version
// Returns the docker image ref
func (c *imageBuilder) BuildImage(ctx context.Context, project mlp.Project, model *models.Model, version *models.Version, resourceRequest *models.ResourceRequest) (string, error) {
	// check for existing image
	imageName := c.nameGenerator.generateDockerImageName(project, model)
	imageExists := c.imageExists(imageName, version.ID.String())

	imageRef := c.imageRef(project, model, version)
	if imageExists {
		log.Infof("Image %s already exists. Skipping build.", imageRef)
		return imageRef, nil
	}

	if err := c.validatePythonVersion(version); err != nil {
		return "", err
	}

	startTime := time.Now()
	result := "failed"

	hashedModelDependenciesUrl, err := c.getHashedModelDependenciesUrl(ctx, version)
	if err != nil {
		log.Errorf("unable to get model dependencies url: %v", err)
		return "", err
	}

	labelValues := []string{
		project.Name,
		model.Name,
		model.Type,
		version.ID.String(),
		version.PythonVersion,
	}
	imageBuilderAttempts.WithLabelValues(labelValues...).Inc()

	defer func() {
		labelValues = append(labelValues, result)
		imageBuilderResults.WithLabelValues(labelValues...).Inc()
		imageBuilderDuration.WithLabelValues(labelValues...).Observe(float64(time.Since(startTime).Seconds()))
	}()

	// check for existing job
	jobClient := c.kubeClient.BatchV1().Jobs(c.config.BuildNamespace)
	job, err := jobClient.Get(ctx, c.nameGenerator.generateBuilderJobName(project, model, version), metav1.GetOptions{})
	if err != nil {
		if !kerrors.IsNotFound(err) {
			log.Errorf("error retrieving job status: %v", err)
			return "", ErrUnableToGetJobStatus
		}

		jobSpec, err := c.createKanikoJobSpec(project, model, version, resourceRequest, hashedModelDependenciesUrl)
		if err != nil {
			log.Errorf("unable to create job spec %s, error: %v", imageRef, err)
			return "", ErrUnableToCreateJobSpec{
				Message: err.Error(),
			}
		}

		job, err = jobClient.Create(ctx, jobSpec, metav1.CreateOptions{})
		if err != nil {
			log.Errorf("unable to build image %s, error: %v", imageRef, err)
			return "", ErrUnableToBuildImage{
				Message: err.Error(),
			}
		}
	} else {
		if job.Status.Failed != 0 {
			// job already created before so we have to delete it first if it failed
			err = jobClient.Delete(ctx, job.Name, metav1.DeleteOptions{})
			if err != nil {
				log.Errorf("error deleting job: %v", err)
				return "", ErrDeleteFailedJob
			}

			err = c.waitJobDeleted(ctx, job)
			if err != nil {
				log.Errorf("error deleting job: %v", err)
				return "", ErrDeleteFailedJob
			}

			jobSpec, err := c.createKanikoJobSpec(project, model, version, resourceRequest, hashedModelDependenciesUrl)
			if err != nil {
				log.Errorf("unable to create job spec %s, error: %v", imageRef, err)
				return "", ErrUnableToCreateJobSpec{
					Message: err.Error(),
				}
			}

			job, err = jobClient.Create(ctx, jobSpec, metav1.CreateOptions{})
			if err != nil {
				log.Errorf("unable to build image %s, error: %v", imageRef, err)
				return "", ErrUnableToBuildImage{
					Message: err.Error(),
				}
			}
		}
	}

	// wait until pod is created successfully
	err = c.waitJobCompleted(ctx, job)
	if err != nil {
		return "", err
	}

	result = "success"
	return imageRef, nil
}

// GetContainers return container used for building a docker image for the given model version
func (c *imageBuilder) GetContainers(ctx context.Context, project mlp.Project, model *models.Model, version *models.Version) ([]*models.Container, error) {
	podClient := c.kubeClient.CoreV1().Pods(c.config.BuildNamespace)
	pods, err := podClient.List(ctx, metav1.ListOptions{
		LabelSelector: fmt.Sprintf("job-name=%s", c.nameGenerator.generateBuilderJobName(project, model, version)),
		FieldSelector: "status.phase!=Pending",
	})
	if err != nil {
		return nil, err
	}

	containers := make([]*models.Container, 0)
	for _, pod := range pods.Items {
		container := models.NewContainer(
			containerName,
			pod.Name,
			pod.Namespace,
			c.config.ClusterName,
			c.config.GcpProject,
		)
		containers = append(containers, container)
	}

	return containers, nil
}

// imageRef represents a versioned (i.errRaised., tagged) image. The tag is
// allowed to be empty, though it is in general undefined what that
// means. As such, `Ref` also includes all `Name` values.
//
// Examples (stringified):
// * alpine:3.5
// * library/alpine:3.5
// * docker.io/fluxcd/flux:1.1.0
// * gojek/merlin-api:1.0.0
// * localhost:5000/arbitrary/path/to/repo:revision-sha1
func (c *imageBuilder) imageRef(project mlp.Project, model *models.Model, version *models.Version) string {
	return fmt.Sprintf("%s:%s", c.nameGenerator.generateDockerImageName(project, model), version.ID)
}

// imageExists wraps imageRefExists with backoff.Retry
func (c *imageBuilder) imageExists(imageName, imageTag string) bool {
	imageExists := false

	checkImageExists := func() error {
		exists, err := c.imageRefExists(imageName, imageTag)
		if err != nil {
			log.Errorf("Unable to check existing image ref: %v", err)
			return ErrUnableToGetImageRef
		}

		imageExists = exists
		return nil
	}

	err := backoff.Retry(checkImageExists, backoff.WithMaxRetries(backoff.NewExponentialBackOff(), maxCheckImageRetry))
	if err != nil {
		log.Errorf("Unable to check existing image ref after %d try: %v", maxCheckImageRetry, err)
		return false
	}

	return imageExists
}

// getGCPSubDomains returns the list of GCP container registry and artifact registry subdomains.
//
// GCP container registry and artifact registry domains are used to determine which keychain to use when interacting with container registry.
// This is needed because GCP registries use different authentication method than other container registry.
func getGCPSubDomains() []string {
	return []string{"gcr.io", "pkg.dev"}
}

// ImageExists returns true if the versioned image (tag) already exist in the image repository.
//
// We are using Crane to interacting with container registry because the authentication already handled by Crane's keychain.
// As the user, we only need to specify which keychain we want to use. Out of the box, Crane supports DefaultKeyChain (use docker config),
// k8schain (use Kubelet's authentication), and googleKeyChain (emulate docker-credential-gcr).
// https://github.com/google/go-containerregistry/blob/master/cmd/crane/README.md
// https://github.com/google/go-containerregistry/blob/master/pkg/v1/google/README.md
func (c *imageBuilder) imageRefExists(imageName, imageTag string) (bool, error) {
	var keychain authn.Keychain
	keychain = authn.DefaultKeychain
	for _, domain := range getGCPSubDomains() {
		if strings.Contains(c.config.DockerRegistry, domain) {
			keychain = google.Keychain
		}
	}

	repo, err := name.NewRepository(imageName)
	if err != nil {
		return false, fmt.Errorf("unable to parse docker repository %s: %w", imageName, err)
	}

	tags, err := remote.List(repo, remote.WithAuthFromKeychain(keychain))
	if err != nil {
		var terr *transport.Error
		if errors.As(err, &terr) {
			// If image not found, it's not exist yet
			if terr.StatusCode == http.StatusNotFound {
				log.Errorf("image (%s) not found", imageName)
				return false, nil
			}

			// Otherwise, it's another transport error
			return false, fmt.Errorf("transport error on listing tags for %s: status code: %d, error: %w", imageName, terr.StatusCode, terr)
		}

		// If it's not transport error, raise error
		return false, fmt.Errorf("error getting image tags for %s: %w", repo, err)
	}

	for _, tag := range tags {
		if tag == imageTag {
			return true, nil
		}
	}

	return false, nil
}

func (c *imageBuilder) waitJobCompleted(ctx context.Context, job *batchv1.Job) (err error) {
	timeout := time.After(c.config.BuildTimeoutDuration)

	jobConditionTable := ""
	podContainerTable := ""
	podLastTerminationMessage := ""
	podLastTerminationReason := ""

	defer func() {
		if err == nil {
			return
		}

		if jobConditionTable != "" {
			err = fmt.Errorf("%w\n\nJob conditions:\n%s", err, jobConditionTable)
		}

		if podContainerTable != "" {
			err = fmt.Errorf("%w\n\nPod container status:\n%s", err, podContainerTable)
		}

		if podLastTerminationMessage != "" {
			err = fmt.Errorf("%w\n\nPod last termination message:\n%s", err, podLastTerminationMessage)
		}
	}()

	jobWatcher, err := c.kubeClient.BatchV1().Jobs(c.config.BuildNamespace).Watch(ctx, metav1.ListOptions{
		FieldSelector: fmt.Sprintf("metadata.name=%s", job.Name),
	})
	if err != nil {
		err = fmt.Errorf("unable to initialize image builder job watcher [%s]: %w", job.Name, err)
		return
	}
	defer jobWatcher.Stop()

	podWatcher, err := c.kubeClient.CoreV1().Pods(c.config.BuildNamespace).Watch(ctx, metav1.ListOptions{
		LabelSelector: fmt.Sprintf("job-name=%s", job.Name),
	})
	if err != nil {
		err = fmt.Errorf("unable to initialize image builder's pod watcher [%s]: %w", job.Name, err)
		return
	}
	defer podWatcher.Stop()

	for {
		select {
		case <-timeout:
			log.Errorf("timeout waiting for kaniko job completion %s", job.Name)
			return ErrTimeoutBuilImage

		case jobEvent := <-jobWatcher.ResultChan():
			job, ok := jobEvent.Object.(*batchv1.Job)
			if !ok {
				return fmt.Errorf("unable to cast job event object to job: %v", jobEvent)
			}
			log.Debugf("job event received [%s]", job.Name)

			if len(job.Status.Conditions) > 0 {
				log.Debugf("len(job.Status.Conditions) == %d", len(job.Status.Conditions))
				jobConditionTable, err = parseJobConditions(job.Status.Conditions)
			}

			if job.Status.Succeeded == 1 {
				log.Debugf("job [%s] completed successfully", job.Name)
				return nil
			}

			if job.Status.Failed == 1 {
				log.Errorf("job [%s] failed", job.Name)
				return ErrUnableToBuildImage{
					Message: "failed building pyfunc image",
				}
			}

		case podEvent := <-podWatcher.ResultChan():
			pod, ok := podEvent.Object.(*v1.Pod)
			if !ok {
				return fmt.Errorf("unable to cast pod event object to pod: %v", podEvent)
			}
			log.Debugf("pod event received [%s]", pod.Name)

			if len(pod.Status.ContainerStatuses) > 0 {
				podContainerTable, podLastTerminationMessage, podLastTerminationReason = utils.ParsePodContainerStatuses(pod.Status.ContainerStatuses)
				err = ErrUnableToBuildImage{
					Message: podLastTerminationReason,
				}
			}
		}
	}
}

func parseJobConditions(jobConditions []batchv1.JobCondition) (string, error) {
	var err error

	jobConditionHeaders := []string{"TIMESTAMP", "TYPE", "REASON", "MESSAGE"}
	jobConditionRows := [][]string{}

	sort.Slice(jobConditions, func(i, j int) bool {
		return jobConditions[i].LastProbeTime.Before(&jobConditions[j].LastProbeTime)
	})

	for _, condition := range jobConditions {
		jobConditionRows = append(jobConditionRows, []string{
			condition.LastProbeTime.Format(time.RFC1123),
			string(condition.Type),
			condition.Reason,
			condition.Message,
		})

		err = ErrUnableToBuildImage{
			Message: condition.Reason,
		}
	}

	jobTable := utils.LogTable(jobConditionHeaders, jobConditionRows)
	return jobTable, err
}

func (c *imageBuilder) waitJobDeleted(ctx context.Context, job *batchv1.Job) error {
	timeout := time.After(time.Second * jobDeletionTimeoutSeconds)
	ticker := time.NewTicker(time.Millisecond * jobDeletionTickDurationMilliseconds)
	jobClient := c.kubeClient.BatchV1().Jobs(c.config.BuildNamespace)

	for {
		select {
		case <-timeout:
			return ErrDeleteFailedJob
		case <-ticker.C:
			_, err := jobClient.Get(ctx, job.Name, metav1.GetOptions{})
			if err != nil {
				if kerrors.IsNotFound(err) {
					return nil
				}
				log.Errorf("unable to get job status for job %s: %v", job.Name, err)
				return ErrDeleteFailedJob
			}
		}
	}
}

func (c *imageBuilder) createKanikoJobSpec(
	project mlp.Project,
	model *models.Model,
	version *models.Version,
	resourceRequest *models.ResourceRequest,
	modelDependenciesUrl string,
) (*batchv1.Job, error) {
	kanikoPodName := c.nameGenerator.generateBuilderJobName(project, model, version)
	imageRef := c.imageRef(project, model, version)

	metadata := models.Metadata{
		App:       model.Name,
		Component: models.ComponentImageBuilder,
		Stream:    project.Stream,
		Team:      project.Team,
		Labels:    models.MergeProjectVersionLabels(project.Labels, version.Labels),
	}

	annotations := make(map[string]string)
	if !c.config.SafeToEvict {
		// The image-building jobs are timing out. We found that one of the root causes is the node pool got scaled down resulting in the image building pods to be rescheduled.
		// Adding "cluster-autoscaler.kubernetes.io/safe-to-evict": "false" to avoid the pod get killed and rescheduled.
		// https://kubernetes.io/docs/reference/labels-annotations-taints/#cluster-autoscaler-kubernetes-io-safe-to-evict
		annotations["cluster-autoscaler.kubernetes.io/safe-to-evict"] = "false"
	}

	baseImageTag := c.config.BaseImage

	kanikoArgs := []string{
		fmt.Sprintf("--dockerfile=%s", baseImageTag.DockerfilePath),
		fmt.Sprintf("--context=%s", baseImageTag.BuildContextURI),
		fmt.Sprintf("--build-arg=%s=%s", baseImageEnvKey, baseImageTag.ImageName),
		fmt.Sprintf("--build-arg=%s=%s", modelDependenciesUrlEnvKey, modelDependenciesUrl),
		fmt.Sprintf("--build-arg=%s=%s/model", modelArtifactsUrlEnvKey, version.ArtifactURI),
		fmt.Sprintf("--destination=%s", imageRef),
	}

	if c.config.BaseImage.BuildContextSubPath != "" {
		kanikoArgs = append(kanikoArgs, fmt.Sprintf("--context-sub-path=%s", c.config.BaseImage.BuildContextSubPath))
	}

	kanikoArgs = append(kanikoArgs, c.config.KanikoAdditionalArgs...)

	activeDeadlineSeconds := int64(c.config.BuildTimeoutDuration / time.Second)
	var volume []v1.Volume
	var volumeMount []v1.VolumeMount
	var envVar []v1.EnvVar

	// If kaniko service account is not set, use kaniko secret
	if c.config.KanikoServiceAccount == "" {
		kanikoArgs = append(kanikoArgs,
			fmt.Sprintf("--build-arg=%s=%s", gacEnvKey, saFilePath))
		volume = []v1.Volume{
			{
				Name: kanikoSecretName,
				VolumeSource: v1.VolumeSource{
					Secret: &v1.SecretVolumeSource{
						SecretName: kanikoSecretName,
					},
				},
			},
		}
		volumeMount = []v1.VolumeMount{
			{
				Name:      kanikoSecretName,
				MountPath: "/secret",
			},
		}
		envVar = []v1.EnvVar{
			{
				Name:  gacEnvKey,
				Value: saFilePath,
			},
		}
	}

	var resourceRequirements RequestLimitResources
	cpuRequest := resource.MustParse(c.config.DefaultResources.Requests.CPU)
	memoryRequest := resource.MustParse(c.config.DefaultResources.Requests.Memory)
	cpuLimit := resource.MustParse(c.config.DefaultResources.Limits.CPU)
	memoryLimit := resource.MustParse(c.config.DefaultResources.Limits.Memory)

	// User defined resource request and limit will override the default value and set request==limit
	if resourceRequest != nil {
		if !resourceRequest.CPURequest.IsZero() {
			cpuRequest = resourceRequest.CPURequest
			cpuLimit = resourceRequest.CPURequest
		}
		if !resourceRequest.MemoryRequest.IsZero() {
			memoryRequest = resourceRequest.MemoryRequest
			memoryLimit = resourceRequest.MemoryRequest
		}
	}

	resourceRequirements = RequestLimitResources{
		Request: Resource{
			CPU:    cpuRequest,
			Memory: memoryRequest,
		},
		Limit: Resource{
			CPU:    cpuLimit,
			Memory: memoryLimit,
		},
	}

	job := &batchv1.Job{
		ObjectMeta: metav1.ObjectMeta{
			Name:        kanikoPodName,
			Namespace:   c.config.BuildNamespace,
			Labels:      metadata.ToLabel(),
			Annotations: annotations,
		},
		Spec: batchv1.JobSpec{
			Completions:             &jobCompletions,
			BackoffLimit:            &c.config.MaximumRetry,
			TTLSecondsAfterFinished: &jobTTLSecondAfterComplete,
			ActiveDeadlineSeconds:   &activeDeadlineSeconds,
			Template: v1.PodTemplateSpec{
				ObjectMeta: metav1.ObjectMeta{
					Labels:      metadata.ToLabel(),
					Annotations: annotations,
				},
				Spec: v1.PodSpec{
					// https://stackoverflow.com/questions/54091659/kubernetes-pods-disappear-after-failed-jobs
					RestartPolicy: v1.RestartPolicyNever,
					Containers: []v1.Container{
						{
							Name:                     containerName,
							Image:                    c.config.KanikoImage,
							Args:                     kanikoArgs,
							VolumeMounts:             volumeMount,
							Env:                      envVar,
							Resources:                resourceRequirements.Build(),
							TerminationMessagePolicy: v1.TerminationMessageFallbackToLogsOnError,
						},
					},
					Volumes:      volume,
					Tolerations:  c.config.Tolerations,
					NodeSelector: c.config.NodeSelectors,
				},
			},
		},
	}
	if c.config.KanikoServiceAccount != "" {
		job.Spec.Template.Spec.ServiceAccountName = c.config.KanikoServiceAccount
	}
	return job, nil
}<|MERGE_RESOLUTION|>--- conflicted
+++ resolved
@@ -197,11 +197,7 @@
 		ModelID:   model.ID,
 		VersionID: version.ID,
 		ImageRef:  imageRef,
-<<<<<<< HEAD
-		Existed:   imageExists,
-=======
 		Exists:    imageExists,
->>>>>>> 26ab369c
 	}
 	return versionImage
 }
