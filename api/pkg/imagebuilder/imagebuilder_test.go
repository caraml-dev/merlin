--- conflicted
+++ resolved
@@ -134,7 +134,6 @@
 		},
 		MaximumRetry: jobBackOffLimit,
 	}
-<<<<<<< HEAD
 	configWithSa = Config{
 		BuildNamespace: buildNamespace,
 		ContextSubPath: "python/pyfunc-server",
@@ -179,7 +178,7 @@
 		},
 		MaximumRetry:         jobBackOffLimit,
 		KanikoServiceAccount: "kaniko-sa",
-=======
+	}
 
 	defaultResourceRequests = RequestLimitResources{
 		Request: Resource{
@@ -190,7 +189,6 @@
 			CPU:    resource.MustParse("500m"),
 			Memory: resource.MustParse("1Gi"),
 		},
->>>>>>> 101989d3
 	}
 )
 
@@ -366,9 +364,7 @@
 										"--single-snapshot",
 										fmt.Sprintf("--context-sub-path=%s", config.ContextSubPath),
 									},
-									Resources: v1.ResourceRequirements{
-										Requests: defaultResourceRequests,
-									},
+									Resources:                defaultResourceRequests.Build(),
 									TerminationMessagePolicy: v1.TerminationMessageFallbackToLogsOnError,
 								},
 							},
