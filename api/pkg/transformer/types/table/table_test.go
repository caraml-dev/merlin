package table

import (
	"errors"
	"net/url"
	"testing"

	"github.com/go-gota/gota/dataframe"
	gotaSeries "github.com/go-gota/gota/series"
	"github.com/gojek/merlin/pkg/transformer/spec"
	"github.com/gojek/merlin/pkg/transformer/types/series"
	"github.com/stretchr/testify/assert"
)

func TestTable_New(t *testing.T) {
	table := New(
		series.New([]string{"1111", "2222"}, series.String, "string_col"),
		series.New([]int{1111, 2222}, series.Int, "int32_col"),
		series.New([]int{1111111111, 2222222222}, series.Int, "int64_col"),
		series.New([]float64{1111, 2222}, series.Float, "float32_col"),
		series.New([]float64{11111111111.1111, 22222222222.2222}, series.Float, "float64_col"),
		series.New([]bool{true, false}, series.Bool, "bool_col"),
	)
	gotaDataFrame := dataframe.New(
		gotaSeries.New([]string{"1111", "2222"}, gotaSeries.String, "string_col"),
		gotaSeries.New([]int{1111, 2222}, gotaSeries.Int, "int32_col"),
		gotaSeries.New([]int{1111111111, 2222222222}, gotaSeries.Int, "int64_col"),
		gotaSeries.New([]float64{1111, 2222}, gotaSeries.Float, "float32_col"),
		gotaSeries.New([]float64{11111111111.1111, 22222222222.2222}, gotaSeries.Float, "float64_col"),
		gotaSeries.New([]bool{true, false}, gotaSeries.Bool, "bool_col"),
	)

	assert.Equal(t, gotaDataFrame, *table.DataFrame())

	table2 := NewTable(&gotaDataFrame)
	assert.Equal(t, gotaDataFrame, *table2.DataFrame())
}

func TestTable_Col(t *testing.T) {
	table := New(
		series.New([]string{"1111", "2222"}, series.String, "string_col"),
	)

	col, err := table.GetColumn("string_col")
	assert.NoError(t, err)
	assert.Equal(t, series.New([]string{"1111", "2222"}, series.String, "string_col"), col)

	col, err = table.GetColumn("col_not_exists")
	assert.Error(t, err, "unknown column name")
}

func TestTable_Row(t *testing.T) {
	table := New(
		series.New([]string{"1111", "2222"}, series.String, "string_col"),
	)

	row, err := table.GetRow(0)
	assert.NoError(t, err)
	assert.Equal(t, table.DataFrame().Subset(0), *row.DataFrame())

	row, err = table.GetRow(2)
	assert.Error(t, err)
	assert.Equal(t, "invalid row number, expected: 0 <= row < 2, got: 2", err.Error())
}

func TestTable_Copy(t *testing.T) {
	table := New(
		series.New([]string{"1111", "2222"}, series.String, "string_col"),
		series.New([]string{"1111", "2222"}, series.String, "string_col_2"),
	)

	tableCopy := table.Copy()
	assert.Equal(t, table.DataFrame(), tableCopy.DataFrame())

	// assert that modifying copy won't affect the original
	df := tableCopy.DataFrame().Drop("string_col_2")
	assert.ElementsMatch(t, []string{"string_col"}, df.Names())
	assert.ElementsMatch(t, []string{"string_col", "string_col_2"}, table.DataFrame().Names())
}

func TestTable_ConcatColumn(t *testing.T) {
	table1 := New(
		series.New([]string{"1111", "1111"}, series.String, "string_col"),
		series.New([]string{"11", "22"}, series.String, "string_col_2"),
	)

	table2 := New(
		series.New([]string{"1111", "2222"}, series.String, "string_col_2"),
		series.New([]string{"1111", "2222"}, series.String, "string_col_3"),
	)

	table3, err := table1.Concat(table2)
	assert.NoError(t, err)
	assert.Equal(t, New(
		series.New([]string{"1111", "1111"}, series.String, "string_col"),
		series.New([]string{"1111", "2222"}, series.String, "string_col_2"),
		series.New([]string{"1111", "2222"}, series.String, "string_col_3"),
	).DataFrame(), table3.DataFrame())

	longerTable := New(
		series.New([]string{"1111", "1111", "1111"}, series.String, "string_col_3"),
	)

	table3, err = table1.Concat(longerTable)
	assert.Error(t, err)
	assert.Nil(t, table3)
}

func TestTable_DropColumns(t *testing.T) {
	type args struct {
		columns []string
	}
	tests := []struct {
		name      string
		srcTable  *Table
		args      args
		expTable  *Table
		wantError bool
		expError  error
	}{
		{
			name: "success: all columns exists",
			srcTable: New(
				series.New([]string{"1111", "2222"}, series.String, "string_col"),
				series.New([]int{1111, 2222}, series.Int, "int32_col"),
				series.New([]int{1111111111, 2222222222}, series.Int, "int64_col"),
			),
			args: args{
				columns: []string{"string_col", "int32_col"},
			},
			expTable: New(
				series.New([]int{1111111111, 2222222222}, series.Int, "int64_col"),
			),
			wantError: false,
		},
		{
			name: "success: drop zero columns",
			srcTable: New(
				series.New([]string{"1111", "2222"}, series.String, "string_col"),
				series.New([]int{1111, 2222}, series.Int, "int32_col"),
				series.New([]int{1111111111, 2222222222}, series.Int, "int64_col"),
			),
			args: args{
				columns: []string{},
			},
			expTable: New(
				series.New([]string{"1111", "2222"}, series.String, "string_col"),
				series.New([]int{1111, 2222}, series.Int, "int32_col"),
				series.New([]int{1111111111, 2222222222}, series.Int, "int64_col"),
			),
			wantError: false,
		},
		{
			name: "failed: drop unknown columns",
			srcTable: New(
				series.New([]string{"1111", "2222"}, series.String, "string_col"),
				series.New([]int{1111, 2222}, series.Int, "int32_col"),
				series.New([]int{1111111111, 2222222222}, series.Int, "int64_col"),
			),
			args: args{
				columns: []string{"unknown_columns"},
			},
			wantError: true,
			expError:  errors.New("can't select columns: can't select columns: column name \"unknown_columns\" not found"),
		},
	}
	for _, tt := range tests {
		t.Run(tt.name, func(t *testing.T) {
			err := tt.srcTable.DropColumns(tt.args.columns)
			if tt.wantError {
				assert.EqualError(t, err, tt.expError.Error())
				return
			}

			assert.NoError(t, err)
			assert.Equal(t, tt.expTable, tt.srcTable)
		})
	}
}

func TestTable_SelectColumns(t *testing.T) {
	type args struct {
		columns []string
	}
	tests := []struct {
		name      string
		srcTable  *Table
		args      args
		expTable  *Table
		wantError bool
		expError  error
	}{
		{
			name: "success: all columns exists",
			srcTable: New(
				series.New([]string{"1111", "2222"}, series.String, "string_col"),
				series.New([]int{1111, 2222}, series.Int, "int32_col"),
				series.New([]int{1111111111, 2222222222}, series.Int, "int64_col"),
			),
			args: args{
				columns: []string{"int32_col", "string_col"},
			},
			expTable: New(
				series.New([]int{1111, 2222}, series.Int, "int32_col"),
				series.New([]string{"1111", "2222"}, series.String, "string_col"),
			),
			wantError: false,
		},
		{
			name: "error: unknown columns",
			srcTable: New(
				series.New([]string{"1111", "2222"}, series.String, "string_col"),
				series.New([]int{1111, 2222}, series.Int, "int32_col"),
				series.New([]int{1111111111, 2222222222}, series.Int, "int64_col"),
			),
			args: args{
				columns: []string{"int32_col", "unknown_column"},
			},
			wantError: true,
			expError:  errors.New("can't select columns: can't select columns: column name \"unknown_column\" not found"),
		},
	}
	for _, tt := range tests {
		t.Run(tt.name, func(t *testing.T) {
			err := tt.srcTable.SelectColumns(tt.args.columns)
			if tt.wantError {
				assert.EqualError(t, err, tt.expError.Error())
				return
			}

			assert.NoError(t, err)
			assert.Equal(t, tt.expTable, tt.srcTable)
		})
	}
}

func TestTable_RenameColumns(t *testing.T) {
	type args struct {
		columnMap map[string]string
	}
	tests := []struct {
		name      string
		srcTable  *Table
		args      args
		expTable  *Table
		wantError bool
		expError  error
	}{
		{
			name: "success: rename one column",
			srcTable: New(
				series.New([]string{"1111", "2222"}, series.String, "string_col"),
				series.New([]int{1111, 2222}, series.Int, "int32_col"),
				series.New([]int{1111111111, 2222222222}, series.Int, "int64_col"),
			),
			args: args{
				columnMap: map[string]string{
					"string_col": "new_string_col",
				},
			},
			expTable: New(
				series.New([]string{"1111", "2222"}, series.String, "new_string_col"),
				series.New([]int{1111, 2222}, series.Int, "int32_col"),
				series.New([]int{1111111111, 2222222222}, series.Int, "int64_col"),
			),
			wantError: false,
		},
		{
			name: "success: rename multiple columns",
			srcTable: New(
				series.New([]string{"1111", "2222"}, series.String, "string_col"),
				series.New([]int{1111, 2222}, series.Int, "int32_col"),
				series.New([]int{1111111111, 2222222222}, series.Int, "int64_col"),
			),
			args: args{
				columnMap: map[string]string{
					"string_col": "new_string_col",
					"int32_col":  "new_int32_col",
					"int64_col":  "new_int64_col",
				},
			},
			expTable: New(
				series.New([]string{"1111", "2222"}, series.String, "new_string_col"),
				series.New([]int{1111, 2222}, series.Int, "new_int32_col"),
				series.New([]int{1111111111, 2222222222}, series.Int, "new_int64_col"),
			),
			wantError: false,
		},
		{
			name: "error: rename unknown columns",
			srcTable: New(
				series.New([]string{"1111", "2222"}, series.String, "string_col"),
				series.New([]int{1111, 2222}, series.Int, "int32_col"),
				series.New([]int{1111111111, 2222222222}, series.Int, "int64_col"),
			),
			args: args{
				columnMap: map[string]string{
					"unknown_column": "new_unknown_column",
				},
			},
			expTable: New(
				series.New([]string{"1111", "2222"}, series.String, "new_string_col"),
				series.New([]int{1111, 2222}, series.Int, "new_int32_col"),
				series.New([]int{1111111111, 2222222222}, series.Int, "new_int64_col"),
			),
			wantError: true,
			expError:  errors.New("unable to rename column: unknown column: unknown_column"),
		},
	}
	for _, tt := range tests {
		t.Run(tt.name, func(t *testing.T) {
			err := tt.srcTable.RenameColumns(tt.args.columnMap)
			if tt.wantError {
				assert.EqualError(t, err, tt.expError.Error())
				return
			}

			assert.NoError(t, err)
			assert.Equal(t, tt.expTable, tt.srcTable)
		})
	}
}

func TestTable_Sort(t *testing.T) {
	type args struct {
		sortRules []*spec.SortColumnRule
	}
	tests := []struct {
		name      string
		srcTable  *Table
		args      args
		expTable  *Table
		wantError bool
		expError  error
	}{
		{
			name: "success: sort by one column ascending",
			srcTable: New(
				series.New([]int{1, 2, 3}, series.Int, "col1"),
				series.New([]int{11, 22, 33}, series.Int, "col2"),
				series.New([]int{111, 222, 333}, series.Int, "col3"),
			),
			args: args{
				sortRules: []*spec.SortColumnRule{
					{
						Column: "col1",
						Order:  spec.SortOrder_ASC,
					},
				},
			},
			expTable: New(
				series.New([]int{1, 2, 3}, series.Int, "col1"),
				series.New([]int{11, 22, 33}, series.Int, "col2"),
				series.New([]int{111, 222, 333}, series.Int, "col3"),
			),
			wantError: false,
		},
		{
			name: "success: sort by one column descending",
			srcTable: New(
				series.New([]int{1, 2, 3}, series.Int, "col1"),
				series.New([]int{11, 22, 33}, series.Int, "col2"),
				series.New([]int{111, 222, 333}, series.Int, "col3"),
			),
			args: args{
				sortRules: []*spec.SortColumnRule{
					{
						Column: "col1",
						Order:  spec.SortOrder_DESC,
					},
				},
			},
			expTable: New(
				series.New([]int{3, 2, 1}, series.Int, "col1"),
				series.New([]int{33, 22, 11}, series.Int, "col2"),
				series.New([]int{333, 222, 111}, series.Int, "col3"),
			),
			wantError: false,
		},
		{
			name: "success: sort by one column descending",
			srcTable: New(
				series.New([]int{1, 2, 3}, series.Int, "col1"),
				series.New([]int{11, 22, 33}, series.Int, "col2"),
				series.New([]int{111, 222, 333}, series.Int, "col3"),
			),
			args: args{
				sortRules: []*spec.SortColumnRule{
					{
						Column: "col1",
						Order:  spec.SortOrder_DESC,
					},
				},
			},
			expTable: New(
				series.New([]int{3, 2, 1}, series.Int, "col1"),
				series.New([]int{33, 22, 11}, series.Int, "col2"),
				series.New([]int{333, 222, 111}, series.Int, "col3"),
			),
			wantError: false,
		},
		{
			name: "success: sort by 2 columns both descending",
			srcTable: New(
				series.New([]int{2, 2, 3}, series.Int, "col1"),
				series.New([]int{22, 11, 33}, series.Int, "col2"),
				series.New([]int{222, 222, 333}, series.Int, "col3"),
			),
			args: args{
				sortRules: []*spec.SortColumnRule{
					{
						Column: "col1",
						Order:  spec.SortOrder_DESC,
					},
					{
						Column: "col2",
						Order:  spec.SortOrder_DESC,
					},
				},
			},
			expTable: New(
				series.New([]int{3, 2, 2}, series.Int, "col1"),
				series.New([]int{33, 22, 11}, series.Int, "col2"),
				series.New([]int{333, 222, 222}, series.Int, "col3"),
			),
			wantError: false,
		},
		{
			name: "success: sort by 2 columns both ascending and descending",
			srcTable: New(
				series.New([]int{3, 2, 2}, series.Int, "col1"),
				series.New([]int{33, 11, 22}, series.Int, "col2"),
				series.New([]int{333, 222, 222}, series.Int, "col3"),
			),
			args: args{
				sortRules: []*spec.SortColumnRule{
					{
						Column: "col1",
						Order:  spec.SortOrder_ASC,
					},
					{
						Column: "col2",
						Order:  spec.SortOrder_DESC,
					},
				},
			},
			expTable: New(
				series.New([]int{2, 2, 3}, series.Int, "col1"),
				series.New([]int{22, 11, 33}, series.Int, "col2"),
				series.New([]int{222, 222, 333}, series.Int, "col3"),
			),
			wantError: false,
		},
		{
			name: "error: unknown column",
			srcTable: New(
				series.New([]int{3, 2, 2}, series.Int, "col1"),
				series.New([]int{33, 11, 22}, series.Int, "col2"),
				series.New([]int{333, 222, 222}, series.Int, "col3"),
			),
			args: args{
				sortRules: []*spec.SortColumnRule{
					{
						Column: "unknown_column",
						Order:  spec.SortOrder_ASC,
					},
				},
			},
			wantError: true,
			expError:  errors.New("colname unknown_column doesn't exist"),
		},
	}
	for _, tt := range tests {
		t.Run(tt.name, func(t *testing.T) {
			err := tt.srcTable.Sort(tt.args.sortRules)
			if tt.wantError {
				assert.EqualError(t, err, tt.expError.Error())
				return
			}
			assert.NoError(t, err)
			assert.Equal(t, tt.expTable, tt.srcTable)
		})
	}
}

func TestTable_UpdateColumnsRaw(t *testing.T) {
	type args struct {
		columnValues map[string]interface{}
	}
	tests := []struct {
		name      string
		srcTable  *Table
		args      args
		expTable  *Table
		wantError bool
		expError  error
	}{
		{
			name: "success: update column inplace",
			srcTable: New(
				series.New([]int{1, 2, 3}, series.Int, "col1"),
				series.New([]int{11, 22, 33}, series.Int, "col2"),
				series.New([]int{111, 222, 333}, series.Int, "col3"),
			),
			args: args{
				columnValues: map[string]interface{}{
					"col2": []int{2, 4, 6},
				},
			},
			expTable: New(
				series.New([]int{1, 2, 3}, series.Int, "col1"),
				series.New([]int{2, 4, 6}, series.Int, "col2"),
				series.New([]int{111, 222, 333}, series.Int, "col3"),
			),
			wantError: false,
		},
		{
			name: "success: append new col to end",
			srcTable: New(
				series.New([]int{1, 2, 3}, series.Int, "col1"),
				series.New([]int{11, 22, 33}, series.Int, "col2"),
				series.New([]int{111, 222, 333}, series.Int, "col3"),
			),
			args: args{
				columnValues: map[string]interface{}{
					"col4": []int{12, 14, 16},
				},
			},
			expTable: New(
				series.New([]int{1, 2, 3}, series.Int, "col1"),
				series.New([]int{11, 22, 33}, series.Int, "col2"),
				series.New([]int{111, 222, 333}, series.Int, "col3"),
				series.New([]int{12, 14, 16}, series.Int, "col4"),
			),
			wantError: false,
		},
		{
			name: "success: append new col to end and update existing",
			srcTable: New(
				series.New([]int{1, 2, 3}, series.Int, "col1"),
				series.New([]int{11, 22, 33}, series.Int, "col2"),
				series.New([]int{111, 222, 333}, series.Int, "col3"),
			),
			args: args{
				columnValues: map[string]interface{}{
					"col4": []int{12, 14, 16},
					"col2": []int{58, 55, 5},
					"col5": []float64{3.14, 4.26, 9.88},
					"col1": []int{88, 168, -222},
				},
			},
			expTable: New(
				series.New([]int{88, 168, -222}, series.Int, "col1"),
				series.New([]int{58, 55, 5}, series.Int, "col2"),
				series.New([]int{111, 222, 333}, series.Int, "col3"),
				series.New([]int{12, 14, 16}, series.Int, "col4"),
				series.New([]float64{3.14, 4.26, 9.88}, series.Float, "col5"),
			),
			wantError: false,
		},
	}
	for _, tt := range tests {
		t.Run(tt.name, func(t *testing.T) {
			err := tt.srcTable.UpdateColumnsRaw(tt.args.columnValues)
			if tt.wantError {
				assert.EqualError(t, err, tt.expError.Error())
				return
			}
			assert.NoError(t, err)
			assert.Equal(t, tt.expTable, tt.srcTable)
		})
	}
}

func TestTable_NewRaw(t *testing.T) {
	tests := []struct {
		name         string
		columnValues map[string]interface{}
		want         *Table
		wantErr      bool
	}{
		{
			name: "basic test",
			columnValues: map[string]interface{}{
				"string_col":  []string{"1111", "2222"},
				"int32_col":   []int{1111, 2222},
				"int64_col":   []int{1111111111, 2222222222},
				"float32_col": []float64{1111, 2222},
				"float64_col": []float64{11111111111.1111, 22222222222.2222},
				"bool_col":    []bool{true, false},
			},
			want: New(
				series.New([]bool{true, false}, series.Bool, "bool_col"),
				series.New([]float64{1111, 2222}, series.Float, "float32_col"),
				series.New([]float64{11111111111.1111, 22222222222.2222}, series.Float, "float64_col"),
				series.New([]int{1111, 2222}, series.Int, "int32_col"),
				series.New([]int{1111111111, 2222222222}, series.Int, "int64_col"),
				series.New([]string{"1111", "2222"}, series.String, "string_col"),
			),
		},
		{
			name: "basic test - list value type",
			columnValues: map[string]interface{}{
				"string_list_col":  [][]string{{"1111", "1111"}, {"2222", "2222"}},
				"int32_list_col":   [][]int{{1111, 1111}, {2222, 2222}},
				"int64_list_col":   [][]int64{{1111111111, 1111111111}, {2222222222, 2222222222}},
				"float32_list_col": [][]float32{{1111, 1111}, {2222, 2222}},
				"float64_list_col": [][]float64{{11111111111.1111, 11111111111.1111}, {22222222222.2222, 22222222222.2222}},
				"bool_list_col":    [][]bool{{true, true}, {false, false}},
			},
			want: New(
				series.New([][]bool{{true, true}, {false, false}}, series.BoolList, "bool_list_col"),
				series.New([][]float32{{1111, 1111}, {2222, 2222}}, series.FloatList, "float32_list_col"),
				series.New([][]float64{{11111111111.1111, 11111111111.1111}, {22222222222.2222, 22222222222.2222}}, series.FloatList, "float64_list_col"),
				series.New([][]int{{1111, 1111}, {2222, 2222}}, series.IntList, "int32_list_col"),
				series.New([][]int64{{1111111111, 1111111111}, {2222222222, 2222222222}}, series.IntList, "int64_list_col"),
				series.New([][]string{{"1111", "1111"}, {"2222", "2222"}}, series.StringList, "string_list_col"),
			),
		},
		{
			name: "table from series",
			columnValues: map[string]interface{}{
				"string_col":  series.New([]string{"1111", "2222"}, series.String, "string_col"),
				"int32_col":   series.New([]int{1111, 2222}, series.Int, "int32_col"),
				"int64_col":   series.New([]int{1111111111, 2222222222}, series.Int, "int64_col"),
				"float32_col": series.New([]float64{1111, 2222}, series.Float, "float32_col"),
				"float64_col": series.New([]float64{11111111111.1111, 22222222222.2222}, series.Float, "float64_col"),
				"bool_col":    series.New([]bool{true, false}, series.Bool, "bool_col"),
			},
			want: New(
				series.New([]bool{true, false}, series.Bool, "bool_col"),
				series.New([]float64{1111, 2222}, series.Float, "float32_col"),
				series.New([]float64{11111111111.1111, 22222222222.2222}, series.Float, "float64_col"),
				series.New([]int{1111, 2222}, series.Int, "int32_col"),
				series.New([]int{1111111111, 2222222222}, series.Int, "int64_col"),
				series.New([]string{"1111", "2222"}, series.String, "string_col"),
			),
		},
		{
			name: "table from series of list elements",
			columnValues: map[string]interface{}{
				"string_list_col":  series.New([][]string{{"1111", "1111"}, {"2222", "2222"}}, series.StringList, "string_list_col"),
				"int32_list_col":   series.New([][]int{{1111, 1111}, {2222, 2222}}, series.IntList, "int32_list_col"),
				"int64_list_col":   series.New([][]int64{{1111111111, 1111111111}, {2222222222, 2222222222}}, series.IntList, "int64_list_col"),
				"float32_list_col": series.New([][]float32{{1111, 1111}, {2222, 2222}}, series.FloatList, "float32_list_col"),
				"float64_list_col": series.New([][]float64{{11111111111.1111, 11111111111.1111}, {22222222222.2222, 22222222222.2222}}, series.FloatList, "float64_list_col"),
				"bool_list_col":    series.New([][]bool{{true, true}, {false, false}}, series.BoolList, "bool_list_col"),
			},
			want: New(
				series.New([][]bool{{true, true}, {false, false}}, series.BoolList, "bool_list_col"),
				series.New([][]float32{{1111, 1111}, {2222, 2222}}, series.FloatList, "float32_list_col"),
				series.New([][]float64{{11111111111.1111, 11111111111.1111}, {22222222222.2222, 22222222222.2222}}, series.FloatList, "float64_list_col"),
				series.New([][]int{{1111, 1111}, {2222, 2222}}, series.IntList, "int32_list_col"),
				series.New([][]int64{{1111111111, 1111111111}, {2222222222, 2222222222}}, series.IntList, "int64_list_col"),
				series.New([][]string{{"1111", "1111"}, {"2222", "2222"}}, series.StringList, "string_list_col"),
			),
		},
		{
			name: "test with null values",
			columnValues: map[string]interface{}{
				"string_col": []interface{}{"1111", nil},
				"int32_col":  []interface{}{nil, 2222},
				"int64_col":  []interface{}{nil, 2222222222},
			},
			want: New(
				series.New([]interface{}{nil, 2222}, series.Int, "int32_col"),
				series.New([]interface{}{nil, 2222222222}, series.Int, "int64_col"),
				series.New([]interface{}{"1111", nil}, series.String, "string_col"),
			),
		},
		{
			name: "test with null values - series list elements",
			columnValues: map[string]interface{}{
				"string_list_col": []interface{}{[]string{"1111", "2222"}, []string{"2222", "3333"}, nil},
				"int32_list_col":  []interface{}{[]int32{1111, 2222}, nil, []int32{1, 2}},
				"int64_list_col":  []interface{}{[]int64{1111111111, 2222222222}, nil, []int64{3, 4}},
			},
			want: New(
				series.New([][]interface{}{{1111, 2222}, nil, {1, 2}}, series.IntList, "int32_list_col"),
				series.New([][]interface{}{{1111111111, 2222222222}, nil, {3, 4}}, series.IntList, "int64_list_col"),
				series.New([][]interface{}{{"1111", "2222"}, {"2222", "3333"}, nil}, series.StringList, "string_list_col"),
			),
		},
		{
			name: "test broadcast array",
			columnValues: map[string]interface{}{
				"string_col": []interface{}{"1111"},
				"int32_col":  []interface{}{nil, 2222},
				"int64_col":  []interface{}{nil, 2222222222},
			},
			want: New(
				series.New([]interface{}{nil, 2222}, series.Int, "int32_col"),
				series.New([]interface{}{nil, 2222222222}, series.Int, "int64_col"),
				series.New([]interface{}{"1111", "1111"}, series.String, "string_col"),
			),
		},
		{
			name: "test broadcast array - series list to series single",
			columnValues: map[string]interface{}{
				"string_list_col": [][]string{{"1111", "1111"}},
				"int32_col":       []int32{1111, 2222},
				"int64_col":       []int64{1111111111, 2222222222},
			},
			want: New(
				series.New([]interface{}{1111, 2222}, series.Int, "int32_col"),
				series.New([]interface{}{1111111111, 2222222222}, series.Int, "int64_col"),
				series.New([][]string{{"1111", "1111"}, {"1111", "1111"}}, series.StringList, "string_list_col"),
			),
		},
		{
			name: "test broadcast array - series list to series list",
			columnValues: map[string]interface{}{
				"string_list_col": [][]string{{"1111", "1111"}},
				"int32_list_col":  [][]int{{1, 2}, {3, 4}, {5, 6}},
				"int64_list_col":  [][]int{{10, 100}, {200, 2000}, {333, 444}},
			},
			want: New(
				series.New([][]interface{}{{1, 2}, {3, 4}, {5, 6}}, series.IntList, "int32_list_col"),
				series.New([][]interface{}{{10, 100}, {200, 2000}, {333, 444}}, series.IntList, "int64_list_col"),
				series.New([]interface{}{[]string{"1111", "1111"}, []string{"1111", "1111"}, []string{"1111", "1111"}}, series.StringList, "string_list_col"),
			),
		},
		{
			name: "test broadcast scalar",
			columnValues: map[string]interface{}{
				"string_col": "1111",
				"int32_col":  []interface{}{nil, 2222},
				"int64_col":  []interface{}{nil, 2222222222},
			},
			want: New(
				series.New([]interface{}{nil, 2222}, series.Int, "int32_col"),
				series.New([]interface{}{nil, 2222222222}, series.Int, "int64_col"),
				series.New([]interface{}{"1111", "1111"}, series.String, "string_col"),
			),
		},
		{
			name: "test broadcast series",
			columnValues: map[string]interface{}{
				"string_col": series.New([]interface{}{"1111"}, series.String, "string_col"),
				"int32_col":  []interface{}{nil, 2222},
				"int64_col":  []interface{}{nil, 2222222222},
			},
			want: New(
				series.New([]interface{}{nil, 2222}, series.Int, "int32_col"),
				series.New([]interface{}{nil, 2222222222}, series.Int, "int64_col"),
				series.New([]interface{}{"1111", "1111"}, series.String, "string_col"),
			),
		},
		{
			name: "test broadcast series - list elements",
			columnValues: map[string]interface{}{
				"string_list_col": series.New([][]string{{"1111", "2222"}}, series.StringList, "string_list_col"),
				"int32_col":       []interface{}{nil, 2222},
				"int64_col":       []interface{}{nil, 2222222222},
			},
			want: New(
				series.New([]interface{}{nil, 2222}, series.Int, "int32_col"),
				series.New([]interface{}{nil, 2222222222}, series.Int, "int64_col"),
				series.New([][]string{{"1111", "2222"}, {"1111", "2222"}}, series.StringList, "string_list_col"),
			),
		},
	}
	for _, tt := range tests {
		t.Run(tt.name, func(t *testing.T) {
			got, err := NewRaw(tt.columnValues)
			if (err != nil) != tt.wantErr {
				t.Errorf("NewRaw() error = %v, wantErr %v", err, tt.wantErr)
				return
			}
			assert.Equal(t, tt.want.DataFrame(), got.DataFrame())
		})
	}
}

<<<<<<< HEAD
func TestTable_RecordsFromCsv(t *testing.T) {
	tests := []struct {
		name       string
		filePath   *url.URL
		expRecords [][]string
		wantError  bool
		expError   error
	}{
		{
			name: "success: blank local file",
			filePath: &url.URL{
				Path: "testdata/blank.csv",
			},
			wantError:  false,
			expRecords: nil,
		},
		{
			name: "success: header only local file",
			filePath: &url.URL{
				Path: "testdata/header_only.csv",
			},
			wantError:  false,
			expRecords: [][]string{{"First Name", "Last Name", "Age", "Weight", "Is VIP"}},
		},
		{
			name: "success: normal local file",
			filePath: &url.URL{
				Path: "testdata/normal.csv",
			},
			wantError: false,
			expRecords: [][]string{
				{"First Name", "Last Name", "Age", "Weight", "Is VIP"},
				{"Apple", "Cider", "25", "48.8", "TRUE"},
				{"Banana", "Man", "18", "68", "FALSE"},
				{"Zara", "Vuitton", "35", "75", "TRUE"},
				{"Sandra", "Zawaska", "32", "55", "FALSE"},
				{"Merlion", "Krabby", "23", "57.22", "FALSE"},
			},
=======
func TestTable_SliceRow(t *testing.T) {
	tests := []struct {
		name       string
		inputTable *Table
		startIdx   *int
		endIdx     *int
		want       *Table
		wantErr    bool
		errMessage string
	}{
		{
			name: "start < end, end < table row length",
			inputTable: New(
				series.New([]int{1, 2, 3, 4, 5}, series.Int, "A"),
				series.New([]string{"a", "b", "c", "d", "e"}, series.String, "B"),
			),
			startIdx: toPointerInt(1),
			endIdx:   toPointerInt(3),
			want: New(
				series.New([]int{2, 3}, series.Int, "A"),
				series.New([]string{"b", "c"}, series.String, "B"),
			),
		},
		{
			name: "start and end is nil",
			inputTable: New(
				series.New([]int{1, 2, 3, 4, 5}, series.Int, "A"),
				series.New([]string{"a", "b", "c", "d", "e"}, series.String, "B"),
			),
			startIdx: nil,
			endIdx:   nil,
			want: New(
				series.New([]int{1, 2, 3, 4, 5}, series.Int, "A"),
				series.New([]string{"a", "b", "c", "d", "e"}, series.String, "B"),
			),
		},
		{
			name: "start < end, end == table row length",
			inputTable: New(
				series.New([]int{1, 2, 3, 4, 5}, series.Int, "A"),
				series.New([]string{"a", "b", "c", "d", "e"}, series.String, "B"),
			),
			startIdx: toPointerInt(1),
			endIdx:   toPointerInt(5),
			want: New(
				series.New([]int{2, 3, 4, 5}, series.Int, "A"),
				series.New([]string{"b", "c", "d", "e"}, series.String, "B"),
			),
		},
		{
			name: "start < end, end > table row length",
			inputTable: New(
				series.New([]int{1, 2, 3, 4, 5}, series.Int, "A"),
				series.New([]string{"a", "b", "c", "d", "e"}, series.String, "B"),
			),
			startIdx:   toPointerInt(1),
			endIdx:     toPointerInt(6),
			wantErr:    true,
			errMessage: "failed slice col: A due to: slice index out of bounds",
		},
		{
			name: "start > end",
			inputTable: New(
				series.New([]int{1, 2, 3, 4, 5}, series.Int, "A"),
				series.New([]string{"a", "b", "c", "d", "e"}, series.String, "B"),
			),
			startIdx:   toPointerInt(2),
			endIdx:     toPointerInt(0),
			wantErr:    true,
			errMessage: "failed slice col: A due to: slice index out of bounds",
		},
		{
			name: "start < 0",
			inputTable: New(
				series.New([]int{1, 2, 3, 4, 5}, series.Int, "A"),
				series.New([]string{"a", "b", "c", "d", "e"}, series.String, "B"),
			),
			startIdx: toPointerInt(-1),
			endIdx:   nil,
			want: New(
				series.New([]int{5}, series.Int, "A"),
				series.New([]string{"e"}, series.String, "B"),
			),
		},
		{
			name: "end < 0",
			inputTable: New(
				series.New([]int{1, 2, 3, 4, 5}, series.Int, "A"),
				series.New([]string{"a", "b", "c", "d", "e"}, series.String, "B"),
			),
			startIdx: nil,
			endIdx:   toPointerInt(-1),
			want: New(
				series.New([]int{1, 2, 3, 4}, series.Int, "A"),
				series.New([]string{"a", "b", "c", "d"}, series.String, "B"),
			),
		},
		{
			name: "start >= 0 and end < 0",
			inputTable: New(
				series.New([]int{1, 2, 3, 4, 5}, series.Int, "A"),
				series.New([]string{"a", "b", "c", "d", "e"}, series.String, "B"),
			),
			startIdx: toPointerInt(1),
			endIdx:   toPointerInt(-2),
			want: New(
				series.New([]int{2, 3}, series.Int, "A"),
				series.New([]string{"b", "c"}, series.String, "B"),
			),
		},
		{
			name: "start < 0 and end > 0",
			inputTable: New(
				series.New([]int{1, 2, 3, 4, 5}, series.Int, "A"),
				series.New([]string{"a", "b", "c", "d", "e"}, series.String, "B"),
			),
			startIdx: toPointerInt(-2),
			endIdx:   toPointerInt(4),
			want: New(
				series.New([]int{4}, series.Int, "A"),
				series.New([]string{"d"}, series.String, "B"),
			),
		},
		{
			name: "start > num of length",
			inputTable: New(
				series.New([]int{1, 2, 3, 4, 5}, series.Int, "A"),
				series.New([]string{"a", "b", "c", "d", "e"}, series.String, "B"),
			),
			startIdx:   toPointerInt(6),
			wantErr:    true,
			errMessage: "failed slice col: A due to: slice index out of bounds",
		},
		{
			name: "start < -1 * num of length",
			inputTable: New(
				series.New([]int{1, 2, 3, 4, 5}, series.Int, "A"),
				series.New([]string{"a", "b", "c", "d", "e"}, series.String, "B"),
			),
			startIdx:   toPointerInt(-6),
			wantErr:    true,
			errMessage: "failed slice col: A due to: slice index out of bounds",
		},
		{
			name: "end > num of length",
			inputTable: New(
				series.New([]int{1, 2, 3, 4, 5}, series.Int, "A"),
				series.New([]string{"a", "b", "c", "d", "e"}, series.String, "B"),
			),
			startIdx:   nil,
			endIdx:     toPointerInt(6),
			wantErr:    true,
			errMessage: "failed slice col: A due to: slice index out of bounds",
		},
		{
			name: "end < -1 * num of length",
			inputTable: New(
				series.New([]int{1, 2, 3, 4, 5}, series.Int, "A"),
				series.New([]string{"a", "b", "c", "d", "e"}, series.String, "B"),
			),
			startIdx:   nil,
			endIdx:     toPointerInt(-6),
			wantErr:    true,
			errMessage: "failed slice col: A due to: slice index out of bounds",
>>>>>>> faa0e060
		},
	}
	for _, tt := range tests {
		t.Run(tt.name, func(t *testing.T) {
<<<<<<< HEAD
			records, err := RecordsFromCsv(tt.filePath)
			if tt.wantError {
				assert.EqualError(t, err, tt.expError.Error())
				return
			}
			assert.NoError(t, err)
			assert.Equal(t, tt.expRecords, records)
		})
	}
}

func TestTable_RecordsFromParquet(t *testing.T) {
	tests := []struct {
		name       string
		filePath   *url.URL
		expRecords [][]string
		expColType map[string]gotaSeries.Type
		wantError  bool
		expError   error
	}{
		{
			name: "success: header only local file",
			filePath: &url.URL{
				Path: "testdata/header_only.parquet",
			},
			wantError:  false,
			expRecords: [][]string{{"First Name", "Last Name", "Age", "Weight", "Is VIP"}},
			expColType: map[string]gotaSeries.Type{
				"First Name": gotaSeries.Int,
				"Last Name":  gotaSeries.Int,
				"Age":        gotaSeries.Int,
				"Weight":     gotaSeries.Int,
				"Is VIP":     gotaSeries.Int,
			},
		},
		{
			name: "success: normal local file",
			filePath: &url.URL{
				Path: "testdata/normal.parquet",
			},
			wantError: false,
			expRecords: [][]string{
				{"First Name", "Last Name", "Age", "Weight", "Is VIP"},
				{"Apple", "Cider", "25", "48.8", "true"},
				{"Banana", "Man", "18", "68", "false"},
				{"Zara", "Vuitton", "35", "75", "true"},
				{"Sandra", "Zawaska", "32", "55", "false"},
				{"Merlion", "Krabby", "23", "57.22", "false"},
			},
			expColType: map[string]gotaSeries.Type{
				"First Name": gotaSeries.String,
				"Last Name":  gotaSeries.String,
				"Age":        gotaSeries.Int,
				"Weight":     gotaSeries.Float,
				"Is VIP":     gotaSeries.Bool,
			},
=======
			err := tt.inputTable.SliceRow(tt.startIdx, tt.endIdx)
			if tt.wantErr {
				assert.EqualError(t, err, tt.errMessage)
				return
			}
			assert.Equal(t, tt.want, tt.inputTable)
		})
	}
}

func toPointerInt(val int) *int {
	return &val
}

func TestTable_FilterRow(t *testing.T) {
	tests := []struct {
		name       string
		inputTable *Table
		subset     *series.Series
		want       *Table
		wantErr    bool
		errorMsg   string
	}{
		{
			name: "Subset length is same with table row",
			inputTable: New(
				series.New([]int{1, 2, 3, 4, 5}, series.Int, "A"),
				series.New([]string{"a", "b", "c", "d", "e"}, series.String, "B"),
				series.New([]float32{1.1, 2.2, 3.3, 4.4, 5.5}, series.Float, "C"),
			),
			subset:  series.New([]bool{false, true, false, true, false}, series.Bool, ""),
			wantErr: false,
			want: New(
				series.New([]int{2, 4}, series.Int, "A"),
				series.New([]string{"b", "d"}, series.String, "B"),
				series.New([]float32{2.2, 4.4}, series.Float, "C"),
			),
		},
		{
			name: "Subset length is less than table row",
			inputTable: New(
				series.New([]int{1, 2, 3, 4, 5}, series.Int, "A"),
				series.New([]string{"a", "b", "c", "d", "e"}, series.String, "B"),
				series.New([]float32{1.1, 2.2, 3.3, 4.4, 5.5}, series.Float, "C"),
			),
			subset:   series.New([]bool{false, true, true}, series.Bool, ""),
			wantErr:  true,
			errorMsg: "error on series 0: indexing error: index dimensions mismatch",
		},
		{
			name: "Subset length is more than table row",
			inputTable: New(
				series.New([]int{1, 2, 3, 4, 5}, series.Int, "A"),
				series.New([]string{"a", "b", "c", "d", "e"}, series.String, "B"),
				series.New([]float32{1.1, 2.2, 3.3, 4.4, 5.5}, series.Float, "C"),
			),
			subset:   series.New([]bool{false, true, true, true, true, true, true}, series.Bool, ""),
			wantErr:  true,
			errorMsg: "error on series 0: indexing error: index dimensions mismatch",
>>>>>>> faa0e060
		},
	}
	for _, tt := range tests {
		t.Run(tt.name, func(t *testing.T) {
<<<<<<< HEAD
			records, colType, err := RecordsFromParquet(tt.filePath)
			if tt.wantError {
				assert.EqualError(t, err, tt.expError.Error())
				return
			}
			assert.NoError(t, err)
			assert.Equal(t, tt.expRecords, records)
			assert.Equal(t, tt.expColType, colType)
		})
	}
}

func TestTable_NewFromRecords(t *testing.T) {
	type args struct {
		schema []*spec.Schema
	}
	tests := []struct {
		name      string
		records   [][]string
		colType   map[string]gotaSeries.Type
		args      args
		expTable  *Table
		wantError bool
		expError  error
	}{
		{
			name:    "error: no data",
			records: [][]string{{"First Name", "Last Name", "Age", "Weight", "Is VIP"}},
			args: args{
				schema: []*spec.Schema{
					{
						Name: "First Name",
						Type: spec.Schema_STRING,
					},
					{
						Name: "Last Name",
						Type: spec.Schema_STRING,
					},
					{
						Name: "Age",
						Type: spec.Schema_INT,
					},
					{
						Name: "Weight",
						Type: spec.Schema_FLOAT,
					},
					{
						Name: "Is VIP",
						Type: spec.Schema_BOOL,
					},
				},
			},
			wantError: true,
			expError:  errors.New("no data found"),
		},
		{
			name: "error: Column name of schema not found in header",
			records: [][]string{
				{"First Name", "Last Name", "Age", "Weight", "Is VIP"},
				{"Apple", "Cider", "25", "48.8", "true"},
				{"Banana", "Man", "18", "68", "false"},
				{"Zara", "Vuitton", "35", "75", "true"},
				{"Sandra", "Zawaska", "32", "55", "false"},
				{"Merlion", "Krabby", "23", "57.22", "false"},
			},
			colType: map[string]gotaSeries.Type{
				"First Name": gotaSeries.String,
				"Last Name":  gotaSeries.String,
				"Age":        gotaSeries.Int,
				"Weight":     gotaSeries.Float,
				"Is VIP":     gotaSeries.Bool,
			},
			args: args{
				schema: []*spec.Schema{
					{
						Name: "First Name",
						Type: spec.Schema_STRING,
					},
					{
						Name: "Last Name",
						Type: spec.Schema_STRING,
					},
					{
						Name: "age",
						Type: spec.Schema_INT,
					},
					{
						Name: "Weight",
						Type: spec.Schema_FLOAT,
					},
					{
						Name: "Is VIP",
						Type: spec.Schema_BOOL,
					},
				},
			},
			wantError: true,
			expError:  errors.New("column name of schema age not found in header of file"),
		},
		{
			name: "error: Unsupported schema type",
			records: [][]string{
				{"First Name", "Last Name", "Age", "Weight", "Is VIP"},
				{"Apple", "Cider", "25", "48.8", "true"},
				{"Banana", "Man", "18", "68", "false"},
				{"Zara", "Vuitton", "35", "75", "true"},
				{"Sandra", "Zawaska", "32", "55", "false"},
				{"Merlion", "Krabby", "23", "57.22", "false"},
			},
			args: args{
				schema: []*spec.Schema{
					{
						Name: "First Name",
						Type: spec.Schema_STRING,
					},
					{
						Name: "Last Name",
						Type: spec.Schema_STRING,
					},
					{
						Name: "Age",
						Type: spec.Schema_INT,
					},
					{
						Name: "Weight",
						Type: -1,
					},
					{
						Name: "Is VIP",
						Type: spec.Schema_BOOL,
					},
				},
			},
			wantError: true,
			expError:  errors.New("unsupported column type option for schema -1"),
		},
		{
			name: "success: Table with data of correct type created",
			records: [][]string{
				{"First Name", "Last Name", "Age", "Weight", "Is VIP"},
				{"Apple", "Cider", "25", "48.8", "true"},
				{"Banana", "Man", "18", "68", "false"},
				{"Zara", "Vuitton", "35", "75", "true"},
				{"Sandra", "Zawaska", "32", "55", "false"},
				{"Merlion", "Krabby", "23", "57.22", "false"},
			},
			args: args{
				schema: []*spec.Schema{
					{
						Name: "First Name",
						Type: spec.Schema_STRING,
					},
					{
						Name: "Last Name",
						Type: spec.Schema_STRING,
					},
					{
						Name: "Age",
						Type: spec.Schema_INT,
					},
					{
						Name: "Weight",
						Type: spec.Schema_FLOAT,
					},
					{
						Name: "Is VIP",
						Type: spec.Schema_BOOL,
					},
				},
			},
			expTable: New(
				series.New([]string{"Apple", "Banana", "Zara", "Sandra", "Merlion"}, series.String, "First Name"),
				series.New([]string{"Cider", "Man", "Vuitton", "Zawaska", "Krabby"}, series.String, "Last Name"),
				series.New([]int{25, 18, 35, 32, 23}, series.Int, "Age"),
				series.New([]float64{48.8, 68, 75, 55, 57.22}, series.Float, "Weight"),
				series.New([]bool{true, false, true, false, false}, series.Bool, "Is VIP"),
			),
			wantError: false,
		},
		{
			name: "success: Table with data with auto-detect type (incomplete schema)",
			records: [][]string{
				{"First Name", "Last Name", "Age", "Weight", "Is VIP"},
				{"Apple", "Cider", "25", "48.8", "true"},
				{"Banana", "Man", "18", "68", "false"},
				{"Zara", "Vuitton", "35", "75", "true"},
				{"Sandra", "Zawaska", "32", "55", "false"},
				{"Merlion", "Krabby", "23", "57.22", "false"},
			},
			args: args{
				schema: []*spec.Schema{
					{
						Name: "First Name",
						Type: spec.Schema_STRING,
					},
					{
						Name: "Age",
						Type: spec.Schema_INT,
					},
					{
						Name: "Is VIP",
						Type: spec.Schema_BOOL,
					},
				},
			},
			expTable: New(
				series.New([]string{"Apple", "Banana", "Zara", "Sandra", "Merlion"}, series.String, "First Name"),
				series.New([]string{"Cider", "Man", "Vuitton", "Zawaska", "Krabby"}, series.String, "Last Name"),
				series.New([]int{25, 18, 35, 32, 23}, series.Int, "Age"),
				series.New([]float64{48.8, 68, 75, 55, 57.22}, series.Float, "Weight"),
				series.New([]bool{true, false, true, false, false}, series.Bool, "Is VIP"),
			),
			wantError: false,
		},
		{
			name: "success: no schema, colType",
			records: [][]string{
				{"First Name", "Last Name", "Age", "Weight", "Is VIP"},
				{"Apple", "Cider", "25", "48.8", "true"},
				{"Banana", "Man", "18", "68", "false"},
				{"Zara", "Vuitton", "35", "75", "true"},
				{"Sandra", "Zawaska", "32", "55", "false"},
				{"Merlion", "Krabby", "23", "57.22", "false"},
			},
			colType: map[string]gotaSeries.Type{
				"First Name": gotaSeries.String,
				"Last Name":  gotaSeries.String,
				"Age":        gotaSeries.Int,
				"Weight":     gotaSeries.Float,
				"Is VIP":     gotaSeries.String,
			},
			args: args{
				schema: nil,
			},
			expTable: New(
				series.New([]string{"Apple", "Banana", "Zara", "Sandra", "Merlion"}, series.String, "First Name"),
				series.New([]string{"Cider", "Man", "Vuitton", "Zawaska", "Krabby"}, series.String, "Last Name"),
				series.New([]int{25, 18, 35, 32, 23}, series.Int, "Age"),
				series.New([]float64{48.8, 68, 75, 55, 57.22}, series.Float, "Weight"),
				series.New([]string{"true", "false", "true", "false", "false"}, series.String, "Is VIP"),
			),
			wantError: false,
		},
		{
			name: "success: no schema, no colType",
			records: [][]string{
				{"First Name", "Last Name", "Age", "Weight", "Is VIP"},
				{"Apple", "Cider", "25", "48.8", "true"},
				{"Banana", "Man", "18", "68", "false"},
				{"Zara", "Vuitton", "35", "75", "true"},
				{"Sandra", "Zawaska", "32", "55", "false"},
				{"Merlion", "Krabby", "23", "57.22", "false"},
			},
			args: args{
				schema: nil,
			},
			expTable: New(
				series.New([]string{"Apple", "Banana", "Zara", "Sandra", "Merlion"}, series.String, "First Name"),
				series.New([]string{"Cider", "Man", "Vuitton", "Zawaska", "Krabby"}, series.String, "Last Name"),
				series.New([]int{25, 18, 35, 32, 23}, series.Int, "Age"),
				series.New([]float64{48.8, 68, 75, 55, 57.22}, series.Float, "Weight"),
				series.New([]bool{true, false, true, false, false}, series.Bool, "Is VIP"),
			),
			wantError: false,
=======
			err := tt.inputTable.FilterRow(tt.subset)
			if tt.wantErr {
				assert.EqualError(t, err, tt.errorMsg)
				return
			}
			assert.Equal(t, tt.want, tt.inputTable)
		})
	}
}

func TestTable_UpdateColumns(t *testing.T) {
	tests := []struct {
		name           string
		inputTable     *Table
		updateColRules []ColumnUpdate
		want           *Table
		wantErr        bool
		errMessage     string
	}{
		{
			name: "update one existing column, all column value rules are mutually exclusive",
			inputTable: New(
				series.New([]int{1, 2, 3, 4, 5}, series.Int, "A"),
				series.New([]string{"a", "b", "c", "d", "e"}, series.String, "B"),
			),
			updateColRules: []ColumnUpdate{
				{
					ColName: "A",
					RowValues: []RowValues{
						{
							RowIndexes: series.New([]bool{true, true, false, false, false}, series.Bool, ""),
							Values:     series.New([]int{2, 4, 6, 8, 10}, series.Int, ""),
						},
						{
							RowIndexes: series.New([]bool{false, false, false, true, true}, series.Bool, ""),
							Values:     series.New([]int{3, 6, 9, 12, 15}, series.Int, ""),
						},
						{
							RowIndexes: series.New([]bool{false, false, true, false, false}, series.Bool, ""),
							Values:     series.New([]int{-1, -1, -1, -1, -1}, series.Int, ""),
						},
					},
				},
			},
			want: New(
				series.New([]int{2, 4, -1, 12, 15}, series.Int, "A"),
				series.New([]string{"a", "b", "c", "d", "e"}, series.String, "B"),
			),
		},
		{
			name: "update existing one column, all column value rules are not mutually exclusive",
			inputTable: New(
				series.New([]int{1, 2, 3, 4, 5}, series.Int, "A"),
				series.New([]string{"a", "b", "c", "d", "e"}, series.String, "B"),
			),
			updateColRules: []ColumnUpdate{
				{
					ColName: "A",
					RowValues: []RowValues{
						{
							RowIndexes: series.New([]bool{true, true, false, true, false}, series.Bool, ""),
							Values:     series.New([]int{2, 4, 6, 8, 10}, series.Int, ""),
						},
						{
							RowIndexes: series.New([]bool{false, false, false, true, true}, series.Bool, ""),
							Values:     series.New([]int{3, 6, 9, 12, 15}, series.Int, ""),
						},
						{
							RowIndexes: series.New([]bool{false, false, true, false, false}, series.Bool, ""),
							Values:     series.New([]int{-1, -1, -1, -1, -1}, series.Int, ""),
						},
					},
				},
			},
			want: New(
				series.New([]int{2, 4, -1, 8, 15}, series.Int, "A"),
				series.New([]string{"a", "b", "c", "d", "e"}, series.String, "B"),
			),
		},
		{
			name: "update multiple columns",
			inputTable: New(
				series.New([]int{1, 2, 3, 4, 5}, series.Int, "A"),
				series.New([]string{"a", "b", "c", "d", "e"}, series.String, "B"),
			),
			updateColRules: []ColumnUpdate{
				{
					ColName: "D",
					RowValues: []RowValues{
						{
							RowIndexes: series.New([]bool{true, true, false, true, false}, series.Bool, ""),
							Values:     series.New([]int{2, 4, 6, 8, 10}, series.Int, ""),
						},
						{
							RowIndexes: series.New([]bool{false, false, false, true, true}, series.Bool, ""),
							Values:     series.New([]int{3, 6, 9, 12, 15}, series.Int, ""),
						},
						{
							RowIndexes: series.New([]bool{false, false, true, false, false}, series.Bool, ""),
							Values:     series.New([]int{-1, -1, -1, -1, -1}, series.Int, ""),
						},
					},
				},
				{
					ColName: "C",
					RowValues: []RowValues{
						{
							RowIndexes: series.New([]bool{true, true, true, true, false}, series.Bool, ""),
							Values:     series.New([]int{2, 4, 6, 8, 10}, series.Int, ""),
						},
						{
							RowIndexes: series.New([]bool{false, false, false, true, true}, series.Bool, ""),
							Values:     series.New([]int{3, 6, 9, 12, 15}, series.Int, ""),
						},
						{
							RowIndexes: series.New([]bool{false, false, false, false, false}, series.Bool, ""),
							Values:     series.New([]int{-1, -1, -1, -1, -1}, series.Int, ""),
						},
					},
				},
			},
			want: New(
				series.New([]int{1, 2, 3, 4, 5}, series.Int, "A"),
				series.New([]string{"a", "b", "c", "d", "e"}, series.String, "B"),
				series.New([]int{2, 4, 6, 8, 15}, series.Int, "C"),
				series.New([]int{2, 4, -1, 8, 15}, series.Int, "D"),
			),
		},
		{
			name: "error when values in column dimension is different with table",
			inputTable: New(
				series.New([]int{1, 2, 3, 4, 5}, series.Int, "A"),
				series.New([]string{"a", "b", "c", "d", "e"}, series.String, "B"),
			),
			updateColRules: []ColumnUpdate{
				{
					ColName: "A",
					RowValues: []RowValues{
						{
							RowIndexes: series.New([]bool{true, true, false, true, false, false}, series.Bool, ""),
							Values:     series.New([]int{2, 4, 6, 8, 10, 12}, series.Int, ""),
						},
						{
							RowIndexes: series.New([]bool{false, false, true, false, true, true}, series.Bool, ""),
							Values:     series.New([]int{-1, -1, -1, -1, -1, -1}, series.Int, ""),
						},
					},
				},
			},
			wantErr:    true,
			errMessage: "failed set value for column: A with err: indexing error: index dimensions mismatch",
>>>>>>> faa0e060
		},
	}
	for _, tt := range tests {
		t.Run(tt.name, func(t *testing.T) {
<<<<<<< HEAD
			fileTable, err := NewFromRecords(tt.records, tt.colType, tt.args.schema)
			if tt.wantError {
				assert.EqualError(t, err, tt.expError.Error())
				return
			}
			assert.NoError(t, err)
			assert.Equal(t, tt.expTable, fileTable)
=======
			err := tt.inputTable.UpdateColumns(tt.updateColRules)
			if tt.wantErr {
				assert.EqualError(t, err, tt.errMessage)
				return
			}
			assert.Equal(t, tt.want, tt.inputTable)
>>>>>>> faa0e060
		})
	}
}<|MERGE_RESOLUTION|>--- conflicted
+++ resolved
@@ -772,46 +772,6 @@
 	}
 }
 
-<<<<<<< HEAD
-func TestTable_RecordsFromCsv(t *testing.T) {
-	tests := []struct {
-		name       string
-		filePath   *url.URL
-		expRecords [][]string
-		wantError  bool
-		expError   error
-	}{
-		{
-			name: "success: blank local file",
-			filePath: &url.URL{
-				Path: "testdata/blank.csv",
-			},
-			wantError:  false,
-			expRecords: nil,
-		},
-		{
-			name: "success: header only local file",
-			filePath: &url.URL{
-				Path: "testdata/header_only.csv",
-			},
-			wantError:  false,
-			expRecords: [][]string{{"First Name", "Last Name", "Age", "Weight", "Is VIP"}},
-		},
-		{
-			name: "success: normal local file",
-			filePath: &url.URL{
-				Path: "testdata/normal.csv",
-			},
-			wantError: false,
-			expRecords: [][]string{
-				{"First Name", "Last Name", "Age", "Weight", "Is VIP"},
-				{"Apple", "Cider", "25", "48.8", "TRUE"},
-				{"Banana", "Man", "18", "68", "FALSE"},
-				{"Zara", "Vuitton", "35", "75", "TRUE"},
-				{"Sandra", "Zawaska", "32", "55", "FALSE"},
-				{"Merlion", "Krabby", "23", "57.22", "FALSE"},
-			},
-=======
 func TestTable_SliceRow(t *testing.T) {
 	tests := []struct {
 		name       string
@@ -976,12 +936,62 @@
 			endIdx:     toPointerInt(-6),
 			wantErr:    true,
 			errMessage: "failed slice col: A due to: slice index out of bounds",
->>>>>>> faa0e060
 		},
 	}
 	for _, tt := range tests {
 		t.Run(tt.name, func(t *testing.T) {
-<<<<<<< HEAD
+			err := tt.inputTable.SliceRow(tt.startIdx, tt.endIdx)
+			if tt.wantErr {
+				assert.EqualError(t, err, tt.errMessage)
+				return
+			}
+			assert.Equal(t, tt.want, tt.inputTable)
+		})
+	}
+}
+
+func TestTable_RecordsFromCsv(t *testing.T) {
+	tests := []struct {
+		name       string
+		filePath   *url.URL
+		expRecords [][]string
+		wantError  bool
+		expError   error
+	}{
+		{
+			name: "success: blank local file",
+			filePath: &url.URL{
+				Path: "testdata/blank.csv",
+			},
+			wantError:  false,
+			expRecords: nil,
+		},
+		{
+			name: "success: header only local file",
+			filePath: &url.URL{
+				Path: "testdata/header_only.csv",
+			},
+			wantError:  false,
+			expRecords: [][]string{{"First Name", "Last Name", "Age", "Weight", "Is VIP"}},
+		},
+		{
+			name: "success: normal local file",
+			filePath: &url.URL{
+				Path: "testdata/normal.csv",
+			},
+			wantError: false,
+			expRecords: [][]string{
+				{"First Name", "Last Name", "Age", "Weight", "Is VIP"},
+				{"Apple", "Cider", "25", "48.8", "TRUE"},
+				{"Banana", "Man", "18", "68", "FALSE"},
+				{"Zara", "Vuitton", "35", "75", "TRUE"},
+				{"Sandra", "Zawaska", "32", "55", "FALSE"},
+				{"Merlion", "Krabby", "23", "57.22", "FALSE"},
+			},
+		},
+	}
+	for _, tt := range tests {
+		t.Run(tt.name, func(t *testing.T) {
 			records, err := RecordsFromCsv(tt.filePath)
 			if tt.wantError {
 				assert.EqualError(t, err, tt.expError.Error())
@@ -1038,13 +1048,18 @@
 				"Weight":     gotaSeries.Float,
 				"Is VIP":     gotaSeries.Bool,
 			},
-=======
-			err := tt.inputTable.SliceRow(tt.startIdx, tt.endIdx)
-			if tt.wantErr {
-				assert.EqualError(t, err, tt.errMessage)
+		},
+	}
+	for _, tt := range tests {
+		t.Run(tt.name, func(t *testing.T) {
+			records, colType, err := RecordsFromParquet(tt.filePath)
+			if tt.wantError {
+				assert.EqualError(t, err, tt.expError.Error())
 				return
 			}
-			assert.Equal(t, tt.want, tt.inputTable)
+			assert.NoError(t, err)
+			assert.Equal(t, tt.expRecords, records)
+			assert.Equal(t, tt.expColType, colType)
 		})
 	}
 }
@@ -1098,20 +1113,16 @@
 			subset:   series.New([]bool{false, true, true, true, true, true, true}, series.Bool, ""),
 			wantErr:  true,
 			errorMsg: "error on series 0: indexing error: index dimensions mismatch",
->>>>>>> faa0e060
 		},
 	}
 	for _, tt := range tests {
 		t.Run(tt.name, func(t *testing.T) {
-<<<<<<< HEAD
-			records, colType, err := RecordsFromParquet(tt.filePath)
-			if tt.wantError {
-				assert.EqualError(t, err, tt.expError.Error())
+			err := tt.inputTable.FilterRow(tt.subset)
+			if tt.wantErr {
+				assert.EqualError(t, err, tt.errorMsg)
 				return
 			}
-			assert.NoError(t, err)
-			assert.Equal(t, tt.expRecords, records)
-			assert.Equal(t, tt.expColType, colType)
+			assert.Equal(t, tt.want, tt.inputTable)
 		})
 	}
 }
@@ -1368,13 +1379,17 @@
 				series.New([]bool{true, false, true, false, false}, series.Bool, "Is VIP"),
 			),
 			wantError: false,
-=======
-			err := tt.inputTable.FilterRow(tt.subset)
-			if tt.wantErr {
-				assert.EqualError(t, err, tt.errorMsg)
+					},
+	}
+	for _, tt := range tests {
+		t.Run(tt.name, func(t *testing.T) {
+			fileTable, err := NewFromRecords(tt.records, tt.colType, tt.args.schema)
+			if tt.wantError {
+				assert.EqualError(t, err, tt.expError.Error())
 				return
 			}
-			assert.Equal(t, tt.want, tt.inputTable)
+			assert.NoError(t, err)
+			assert.Equal(t, tt.expTable, fileTable)
 		})
 	}
 }
@@ -1520,27 +1535,16 @@
 			},
 			wantErr:    true,
 			errMessage: "failed set value for column: A with err: indexing error: index dimensions mismatch",
->>>>>>> faa0e060
 		},
 	}
 	for _, tt := range tests {
 		t.Run(tt.name, func(t *testing.T) {
-<<<<<<< HEAD
-			fileTable, err := NewFromRecords(tt.records, tt.colType, tt.args.schema)
-			if tt.wantError {
-				assert.EqualError(t, err, tt.expError.Error())
-				return
-			}
-			assert.NoError(t, err)
-			assert.Equal(t, tt.expTable, fileTable)
-=======
 			err := tt.inputTable.UpdateColumns(tt.updateColRules)
 			if tt.wantErr {
 				assert.EqualError(t, err, tt.errMessage)
 				return
 			}
 			assert.Equal(t, tt.want, tt.inputTable)
->>>>>>> faa0e060
 		})
 	}
 }