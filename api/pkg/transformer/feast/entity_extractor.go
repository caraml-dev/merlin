package feast

import (
	"fmt"
	"strconv"

	"github.com/antonmedv/expr"
	"github.com/antonmedv/expr/vm"

	feast "github.com/feast-dev/feast/sdk/go"
	feastType "github.com/feast-dev/feast/sdk/go/protos/feast/types"
	"github.com/oliveagle/jsonpath"

	"github.com/gojek/merlin/pkg/transformer/spec"
)

func getValuesFromJSONPayload(nodesBody interface{}, entity *spec.Entity, compiledJsonPath *jsonpath.Compiled, udf *vm.Program) ([]*feastType.Value, error) {
	feastValType := feastType.ValueType_Enum(feastType.ValueType_Enum_value[entity.ValueType])

	var entityVal interface{}
	switch entity.Extractor.(type) {
	case *spec.Entity_JsonPath:
		entityValFromJsonPath, err := compiledJsonPath.Lookup(nodesBody)
		if err != nil {
			return nil, err
		}
		entityVal = entityValFromJsonPath
<<<<<<< HEAD
	case *spec.Entity_Udf:
=======
	case *transformer.Entity_Udf, *transformer.Entity_Expression:
>>>>>>> f65c82bc
		env := UdfEnv{nodesBody}
		exprResult, err := expr.Run(udf, env)
		if err != nil {
			return nil, err
		}
		udfResult := exprResult.(UdfResult)

		if udfResult.Error != nil {
			return nil, udfResult.Error
		}

		entityVal = udfResult.Value
	}

	switch entityVal.(type) {
	case []interface{}:
		vals := make([]*feastType.Value, 0)
		for _, v := range entityVal.([]interface{}) {
			nv, err := getValue(v, feastValType)
			if err != nil {
				return nil, err
			}
			vals = append(vals, nv)
		}
		return vals, nil
	case interface{}:
		v, err := getValue(entityVal, feastValType)
		if err != nil {
			return nil, err
		}
		return []*feastType.Value{v}, nil
	default:
		return nil, fmt.Errorf("unknown value type: %T", entityVal)
	}
}

func getValue(v interface{}, valueType feastType.ValueType_Enum) (*feastType.Value, error) {
	switch valueType {
	case feastType.ValueType_INT32:
		switch v.(type) {
		case float64:
			return feast.Int32Val(int32(v.(float64))), nil
		case string:
			intval, err := strconv.Atoi(v.(string))
			if err != nil {
				return nil, err
			}
			return feast.Int32Val(int32(intval)), nil
		default:
			return nil, fmt.Errorf("unsupported conversion from %T to INT32", v)
		}

	case feastType.ValueType_INT64:
		switch v.(type) {
		case float64:
			return feast.Int64Val(int64(v.(float64))), nil
		case string:
			intval, err := strconv.Atoi(v.(string))
			if err != nil {
				return nil, err
			}
			return feast.Int64Val(int64(intval)), nil
		default:
			return nil, fmt.Errorf("unsupported conversion from %T to INT64", v)
		}
	case feastType.ValueType_FLOAT:
		switch v.(type) {
		case float64:
			return feast.FloatVal(float32(v.(float64))), nil
		case string:
			floatval, err := strconv.ParseFloat(v.(string), 32)
			if err != nil {
				return nil, err
			}
			return feast.FloatVal(float32(floatval)), nil
		default:
			return nil, fmt.Errorf("unsupported conversion from %T to FLOAT", v)
		}
	case feastType.ValueType_DOUBLE:
		switch v.(type) {
		case float64:
			return feast.DoubleVal(float64(v.(float64))), nil
		case string:
			doubleval, err := strconv.ParseFloat(v.(string), 64)
			if err != nil {
				return nil, err
			}
			return feast.DoubleVal(float64(doubleval)), nil
		default:
			return nil, fmt.Errorf("unsupported conversion from %T to DOUBLE", v)
		}
	case feastType.ValueType_BOOL:
		switch v.(type) {
		case bool:
			return feast.BoolVal(v.(bool)), nil
		case string:
			boolval, err := strconv.ParseBool(v.(string))
			if err != nil {
				return nil, err
			}
			return feast.BoolVal(boolval), nil
		default:
			return nil, fmt.Errorf("unsupported conversion from %T to BOOL", v)
		}
	case feastType.ValueType_STRING:
		return feast.StrVal(fmt.Sprintf("%v", v)), nil
	default:
		return nil, fmt.Errorf("unsupported type %s", valueType.String())
	}
}<|MERGE_RESOLUTION|>--- conflicted
+++ resolved
@@ -2,10 +2,9 @@
 
 import (
 	"fmt"
-	"strconv"
-
 	"github.com/antonmedv/expr"
 	"github.com/antonmedv/expr/vm"
+	"strconv"
 
 	feast "github.com/feast-dev/feast/sdk/go"
 	feastType "github.com/feast-dev/feast/sdk/go/protos/feast/types"
@@ -25,11 +24,7 @@
 			return nil, err
 		}
 		entityVal = entityValFromJsonPath
-<<<<<<< HEAD
-	case *spec.Entity_Udf:
-=======
-	case *transformer.Entity_Udf, *transformer.Entity_Expression:
->>>>>>> f65c82bc
+	case *spec.Entity_Udf, *spec.Entity_Expression:
 		env := UdfEnv{nodesBody}
 		exprResult, err := expr.Run(udf, env)
 		if err != nil {
