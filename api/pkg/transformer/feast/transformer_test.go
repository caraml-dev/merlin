--- conflicted
+++ resolved
@@ -1132,17 +1132,12 @@
 			wantErr: false,
 		},
 		{
-<<<<<<< HEAD
 			name: "jsonextract entity from nested json string",
-=======
-			name: "one config: retrieve multiple entities, one feature, batch",
->>>>>>> df0966ed
 			fields: fields{
 				config: &transformer.StandardTransformerConfig{
 					TransformerConfig: &transformer.TransformerConfig{
 						Feast: []*transformer.FeatureTable{
 							{
-<<<<<<< HEAD
 								Project: "jsonextract",
 								Entities: []*transformer.Entity{
 									{
@@ -1150,7 +1145,58 @@
 										ValueType: "STRING",
 										Extractor: &transformer.Entity_Udf{
 											Udf: "JsonExtract(\"$.details\", \"$.merchant_id\")",
-=======
+										},
+									},
+								},
+								Features: []*transformer.Feature{
+									{
+										Name:         "geohash_statistics:average_daily_rides",
+										DefaultValue: "0.0",
+										ValueType:    "DOUBLE",
+									},
+								},
+							},
+						},
+					},
+				},
+			},
+			args: args{
+				ctx:     context.Background(),
+				request: []byte(`{"details": "{\"merchant_id\": 9001}"}`),
+			},
+			mockFeast: []mockFeast{
+				{
+					request: &feast.OnlineFeaturesRequest{
+						Project: "jsonextract",
+					},
+					response: &feast.OnlineFeaturesResponse{
+						RawResponse: &serving.GetOnlineFeaturesResponse{
+							FieldValues: []*serving.GetOnlineFeaturesResponse_FieldValues{
+								{
+									Fields: map[string]*types.Value{
+										"geohash_statistics:average_daily_rides": feast.DoubleVal(3.2),
+										"jsonextract":                                feast.DoubleVal(9001),
+									},
+									Statuses: map[string]serving.GetOnlineFeaturesResponse_FieldStatus{
+										"geohash_statistics:average_daily_rides": serving.GetOnlineFeaturesResponse_PRESENT,
+										"jsonextract":                                serving.GetOnlineFeaturesResponse_PRESENT,
+									},
+								},
+							},
+						},
+					},
+				},
+			},
+			want:    []byte(`{"details": "{\"merchant_id\": 9001}","feast_features":{"jsonextract":{"columns":["jsonextract","geohash_statistics:average_daily_rides"],"data":[[9001,3.2]]}}}`),
+			wantErr: false,
+		},
+		{
+			name: "one config: retrieve multiple entities, one feature, batch",
+			fields: fields{
+				config: &transformer.StandardTransformerConfig{
+					TransformerConfig: &transformer.TransformerConfig{
+						Feast: []*transformer.FeatureTable{
+							{
 								Project: "default",
 								Entities: []*transformer.Entity{
 									{
@@ -1158,17 +1204,12 @@
 										ValueType: "STRING",
 										Extractor: &transformer.Entity_JsonPath{
 											JsonPath: "$.drivers[*].id",
->>>>>>> df0966ed
 										},
 									},
 								},
 								Features: []*transformer.Feature{
 									{
-<<<<<<< HEAD
-										Name:         "geohash_statistics:average_daily_rides",
-=======
 										Name:         "driver_trips:average_daily_rides",
->>>>>>> df0966ed
 										DefaultValue: "0.0",
 										ValueType:    "DOUBLE",
 									},
@@ -1180,14 +1221,6 @@
 			},
 			args: args{
 				ctx:     context.Background(),
-<<<<<<< HEAD
-				request: []byte(`{"details": "{\"merchant_id\": 9001}"}`),
-			},
-			mockFeast: []mockFeast{
-				{
-					request: &feast.OnlineFeaturesRequest{
-						Project: "jsonextract",
-=======
 				request: []byte(`{"drivers":[{"id": "1001"},{"id": "2002"}]}`),
 			},
 
@@ -1195,29 +1228,12 @@
 				{
 					request: &feast.OnlineFeaturesRequest{
 						Project: "default", // used as identifier for mocking. must match config
->>>>>>> df0966ed
 					},
 					response: &feast.OnlineFeaturesResponse{
 						RawResponse: &serving.GetOnlineFeaturesResponse{
 							FieldValues: []*serving.GetOnlineFeaturesResponse_FieldValues{
 								{
 									Fields: map[string]*types.Value{
-<<<<<<< HEAD
-										"geohash_statistics:average_daily_rides": feast.DoubleVal(3.2),
-										"jsonextract":                                feast.DoubleVal(9001),
-									},
-									Statuses: map[string]serving.GetOnlineFeaturesResponse_FieldStatus{
-										"geohash_statistics:average_daily_rides": serving.GetOnlineFeaturesResponse_PRESENT,
-										"jsonextract":                                serving.GetOnlineFeaturesResponse_PRESENT,
-									},
-								},
-							},
-						},
-					},
-				},
-			},
-			want:    []byte(`{"details": "{\"merchant_id\": 9001}","feast_features":{"jsonextract":{"columns":["jsonextract","geohash_statistics:average_daily_rides"],"data":[[9001,3.2]]}}}`),
-=======
 										"driver_trips:average_daily_rides": feast.DoubleVal(1.1),
 										"driver_id":                        feast.StrVal("1001"),
 									},
@@ -1242,7 +1258,6 @@
 				},
 			},
 			want:    []byte(`{"drivers":[{"id": "1001"},{"id": "2002"}],"feast_features":{"driver_id":{"columns":["driver_id","driver_trips:average_daily_rides"],"data":[["1001",1.1],["2002",2.2]]}}}`),
->>>>>>> df0966ed
 			wantErr: false,
 		},
 	}
