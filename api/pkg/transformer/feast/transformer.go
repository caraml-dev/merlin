package feast

import (
	"context"
	"encoding/json"
	"errors"
	"fmt"
	"math"
	"strings"
	"time"

	"github.com/buger/jsonparser"
	feast "github.com/feast-dev/feast/sdk/go"
	"github.com/feast-dev/feast/sdk/go/protos/feast/serving"
	"github.com/feast-dev/feast/sdk/go/protos/feast/types"
	"github.com/prometheus/client_golang/prometheus"
	"github.com/prometheus/client_golang/prometheus/promauto"
	"go.uber.org/zap"

	"github.com/gojek/merlin/pkg/transformer"
)

var (
	feastError = promauto.NewCounter(prometheus.CounterOpts{
		Namespace: transformer.PromNamespace,
		Name:      "feast_serving_error_count",
		Help:      "The total number of error returned by feast serving",
	})

	feastLatency = promauto.NewHistogramVec(prometheus.HistogramOpts{
		Namespace: transformer.PromNamespace,
		Name:      "feast_serving_request_duration_ms",
		Help:      "Feast serving latency histogram",
		Buckets:   prometheus.ExponentialBuckets(1, 2, 10), // 1,2,4,8,16,32,64,128,256,512,+Inf
	}, []string{"result"})

	feastFeatureStatus = promauto.NewCounterVec(prometheus.CounterOpts{
		Namespace: transformer.PromNamespace,
		Name:      "feast_feature_status_count",
		Help:      "Feature status by feature",
	}, []string{"feature", "status"})

	feastFeatureSummary = promauto.NewSummaryVec(prometheus.SummaryOpts{
		Namespace:  transformer.PromNamespace,
		Name:       "feast_feature_value",
		Help:       "Summary of feature value",
		AgeBuckets: 1,
	}, []string{"feature"})
)

// Options for the Feast transformer.
type Options struct {
	ServingURL              string `envconfig:"FEAST_SERVING_URL" required:"true"`
	StatusMonitoringEnabled bool   `envconfig:"FEAST_FEATURE_STATUS_MONITORING_ENABLED" default:"false"`
	ValueMonitoringEnabled  bool   `envconfig:"FEAST_FEATURE_VALUE_MONITORING_ENABLED" default:"false"`
}

// Transformer wraps feast serving client to retrieve features.
type Transformer struct {
<<<<<<< HEAD
	feastClient       feast.Client
	config            *transformer.StandardTransformerConfig
	logger            *zap.Logger
	monitoringOptions *FeatureMonitoringOptions
	defaultValues     map[string]*types.Value
}

// NewTransformer initializes a new Transformer.
func NewTransformer(feastClient feast.Client, config *transformer.StandardTransformerConfig, monitoringOptions *FeatureMonitoringOptions, logger *zap.Logger) *Transformer {
	defaultValues := make(map[string]*types.Value)
	// populate default values
	for _, ft := range config.TransformerConfig.Feast {
		for _, f := range ft.Features {
			if len(f.DefaultValue) != 0 {
				feastValType := types.ValueType_Enum(types.ValueType_Enum_value[f.ValueType])
				defVal, err := getValue(f.DefaultValue, feastValType)
				if err != nil {
					logger.Warn(fmt.Sprintf("invalid default value for %s : %v, %v", f.Name, f.DefaultValue, err))
					continue
				}
				defaultValues[f.Name] = defVal
			}
		}
	}

	return &Transformer{
		feastClient:       feastClient,
		config:            config,
		monitoringOptions: monitoringOptions,
		logger:            logger,
		defaultValues:     defaultValues,
=======
	feastClient feast.Client
	config      *transformer.StandardTransformerConfig
	logger      *zap.Logger
	options     *Options
}

// NewTransformer initializes a new Transformer.
func NewTransformer(feastClient feast.Client, config *transformer.StandardTransformerConfig, options *Options, logger *zap.Logger) *Transformer {
	return &Transformer{
		feastClient: feastClient,
		config:      config,
		options:     options,
		logger:      logger,
>>>>>>> 7b95ff0b
	}
}

type FeastFeature struct {
	Columns []string        `json:"columns"`
	Data    [][]interface{} `json:"data"`
}

type result struct {
	tableName    string
	feastFeature *FeastFeature
	err          error
}

// Transform retrieves the Feast features values and add them into the request.
func (t *Transformer) Transform(ctx context.Context, request []byte) ([]byte, error) {
	feastFeatures := make(map[string]*FeastFeature, len(t.config.TransformerConfig.Feast))

	// parallelize feast call per feature table
	resChan := make(chan result, len(t.config.TransformerConfig.Feast))
	for _, config := range t.config.TransformerConfig.Feast {
		go func(cfg *transformer.FeatureTable) {
			val, err := t.getFeastFeature(ctx, request, cfg)
			resChan <- result{createTableName(cfg.Entities), val, err}
		}(config)
	}

	// collect result
	for i := 0; i < cap(resChan); i++ {
		res := <-resChan
		if res.err != nil {
			return nil, res.err
		}
		feastFeatures[res.tableName] = res.feastFeature
	}

	feastFeatureJSON, err := json.Marshal(feastFeatures)
	if err != nil {
		return nil, err
	}

	out, err := jsonparser.Set(request, feastFeatureJSON, transformer.FeastFeatureJSONField)
	if err != nil {
		return nil, err
	}

	return out, err
}

func (t *Transformer) getFeastFeature(ctx context.Context, request []byte, config *transformer.FeatureTable) (*FeastFeature, error) {
	var entities []feast.Row
	for _, entity := range config.Entities {
		vals, err := getValuesFromJSONPayload(request, entity)
		if err != nil {
			return nil, fmt.Errorf("unable to extract entity %s: %v", entity.Name, err)
		}

		for _, val := range vals {
			entities = append(entities, feast.Row{
				entity.Name: val,
			})
		}
	}

	var features []string
	for _, feature := range config.Features {
		features = append(features, feature.Name)
	}

	feastRequest := feast.OnlineFeaturesRequest{
		Project:  config.Project,
		Entities: entities,
		Features: features,
	}
	t.logger.Debug("feast_request", zap.Any("feast_request", feastRequest))

	startTime := time.Now()
	feastResponse, err := t.feastClient.GetOnlineFeatures(ctx, &feastRequest)
	durationMs := time.Now().Sub(startTime).Milliseconds()
	if err != nil {
		feastLatency.WithLabelValues("error").Observe(float64(durationMs))
		feastError.Inc()
		return nil, err
	}
	feastLatency.WithLabelValues("success").Observe(float64(durationMs))

	t.logger.Debug("feast_response", zap.Any("feast_response", feastResponse.Rows()))

	var columns []string
	for _, entity := range config.Entities {
		columns = append(columns, entity.Name)
	}
	columns = append(columns, features...)

	var data [][]interface{}
	status := feastResponse.Statuses()
	for i, feastRow := range feastResponse.Rows() {
		var row []interface{}
		for _, column := range columns {
			featureStatus := status[i][column]
			switch featureStatus {
			case serving.GetOnlineFeaturesResponse_PRESENT:
				rawValue := feastRow[column]
				featVal, err := getFeatureValue(rawValue)
				if err != nil {
					return nil, err
				}
				row = append(row, featVal)

				// put behind feature toggle since it will generate high cardinality metrics
				if t.options.ValueMonitoringEnabled {
					v, err := getFloatValue(featVal)
					if err != nil {
						continue
					}
					feastFeatureSummary.WithLabelValues(column).Observe(v)
				}
			case serving.GetOnlineFeaturesResponse_NOT_FOUND, serving.GetOnlineFeaturesResponse_NULL_VALUE, serving.GetOnlineFeaturesResponse_OUTSIDE_MAX_AGE:
				defVal, ok := t.defaultValues[column]
				if !ok {
					row = append(row, nil)
					continue
				}
				featVal, err := getFeatureValue(defVal)
				if err != nil {
					return nil, err
				}
				row = append(row, featVal)
			default:
				return nil, fmt.Errorf("")
			}
			// put behind feature toggle since it will generate high cardinality metrics
			if t.options.StatusMonitoringEnabled {
				feastFeatureStatus.WithLabelValues(column, featureStatus.String()).Inc()
			}
		}
		data = append(data, row)
	}

	return &FeastFeature{
		Columns: columns,
		Data:    data,
	}, nil
}

func getFloatValue(val interface{}) (float64, error) {
	switch i := val.(type) {
	case float64:
		return i, nil
	case float32:
		return float64(i), nil
	case int64:
		return float64(i), nil
	case int32:
		return float64(i), nil
	default:
		return math.NaN(), errors.New("getFloat: unknown value is of incompatible type")
	}
}

func createTableName(entities []*transformer.Entity) string {
	entityNames := make([]string, 0)
	for _, n := range entities {
		entityNames = append(entityNames, n.Name)
	}

	return strings.Join(entityNames, "_")
}

func getFeatureValue(val *types.Value) (interface{}, error) {
	switch val.Val.(type) {
	case *types.Value_StringVal:
		return val.GetStringVal(), nil
	case *types.Value_DoubleVal:
		return val.GetDoubleVal(), nil
	case *types.Value_FloatVal:
		return val.GetFloatVal(), nil
	case *types.Value_Int32Val:
		return val.GetInt32Val(), nil
	case *types.Value_Int64Val:
		return val.GetInt64Val(), nil
	case *types.Value_BoolVal:
		return val.GetBoolVal(), nil
	case *types.Value_StringListVal:
		return val.GetStringListVal(), nil
	case *types.Value_DoubleListVal:
		return val.GetDoubleListVal(), nil
	case *types.Value_FloatListVal:
		return val.GetFloatListVal(), nil
	case *types.Value_Int32ListVal:
		return val.GetInt32ListVal(), nil
	case *types.Value_Int64ListVal:
		return val.GetInt64ListVal(), nil
	case *types.Value_BoolListVal:
		return val.GetBoolListVal(), nil
	case *types.Value_BytesVal:
		return val.GetBytesVal(), nil
	case *types.Value_BytesListVal:
		return val.GetBytesListVal(), nil
	default:
		return nil, fmt.Errorf("unknown feature value type: %T", val.Val)
	}
}<|MERGE_RESOLUTION|>--- conflicted
+++ resolved
@@ -57,16 +57,15 @@
 
 // Transformer wraps feast serving client to retrieve features.
 type Transformer struct {
-<<<<<<< HEAD
-	feastClient       feast.Client
-	config            *transformer.StandardTransformerConfig
-	logger            *zap.Logger
-	monitoringOptions *FeatureMonitoringOptions
-	defaultValues     map[string]*types.Value
+	feastClient   feast.Client
+	config        *transformer.StandardTransformerConfig
+	logger        *zap.Logger
+	options       *Options
+	defaultValues map[string]*types.Value
 }
 
 // NewTransformer initializes a new Transformer.
-func NewTransformer(feastClient feast.Client, config *transformer.StandardTransformerConfig, monitoringOptions *FeatureMonitoringOptions, logger *zap.Logger) *Transformer {
+func NewTransformer(feastClient feast.Client, config *transformer.StandardTransformerConfig, options *Options, logger *zap.Logger) *Transformer {
 	defaultValues := make(map[string]*types.Value)
 	// populate default values
 	for _, ft := range config.TransformerConfig.Feast {
@@ -84,26 +83,11 @@
 	}
 
 	return &Transformer{
-		feastClient:       feastClient,
-		config:            config,
-		monitoringOptions: monitoringOptions,
-		logger:            logger,
-		defaultValues:     defaultValues,
-=======
-	feastClient feast.Client
-	config      *transformer.StandardTransformerConfig
-	logger      *zap.Logger
-	options     *Options
-}
-
-// NewTransformer initializes a new Transformer.
-func NewTransformer(feastClient feast.Client, config *transformer.StandardTransformerConfig, options *Options, logger *zap.Logger) *Transformer {
-	return &Transformer{
-		feastClient: feastClient,
-		config:      config,
-		options:     options,
-		logger:      logger,
->>>>>>> 7b95ff0b
+		feastClient:   feastClient,
+		config:        config,
+		options:       options,
+		logger:        logger,
+		defaultValues: defaultValues,
 	}
 }
 
