package feast

import (
	"context"
	"encoding/json"
	"errors"
	"fmt"
	"math"
	"strings"
	"time"

	"github.com/antonmedv/expr"
	"github.com/antonmedv/expr/vm"

	"github.com/buger/jsonparser"
	feast "github.com/feast-dev/feast/sdk/go"
	"github.com/feast-dev/feast/sdk/go/protos/feast/serving"
	"github.com/feast-dev/feast/sdk/go/protos/feast/types"
	"github.com/oliveagle/jsonpath"
	"github.com/opentracing/opentracing-go"
	"github.com/prometheus/client_golang/prometheus"
	"github.com/prometheus/client_golang/prometheus/promauto"
	"go.uber.org/zap"

	"github.com/gojek/merlin/pkg/transformer"
	"github.com/gojek/merlin/pkg/transformer/spec"
)

var (
	feastError = promauto.NewCounter(prometheus.CounterOpts{
		Namespace: transformer.PromNamespace,
		Name:      "feast_serving_error_count",
		Help:      "The total number of error returned by feast serving",
	})

	feastLatency = promauto.NewHistogramVec(prometheus.HistogramOpts{
		Namespace: transformer.PromNamespace,
		Name:      "feast_serving_request_duration_ms",
		Help:      "Feast serving latency histogram",
		Buckets:   prometheus.ExponentialBuckets(1, 2, 10), // 1,2,4,8,16,32,64,128,256,512,+Inf
	}, []string{"result"})

	feastFeatureStatus = promauto.NewCounterVec(prometheus.CounterOpts{
		Namespace: transformer.PromNamespace,
		Name:      "feast_feature_status_count",
		Help:      "Feature status by feature",
	}, []string{"feature", "status"})

	feastFeatureSummary = promauto.NewSummaryVec(prometheus.SummaryOpts{
		Namespace:  transformer.PromNamespace,
		Name:       "feast_feature_value",
		Help:       "Summary of feature value",
		AgeBuckets: 1,
	}, []string{"feature"})

	feastCacheRetrievalCount = promauto.NewCounter(prometheus.CounterOpts{
		Namespace: transformer.PromNamespace,
		Name:      "feast_cache_retrieval_count",
		Help:      "Retrieve feature from cache",
	})

	feastCacheHitCount = promauto.NewCounter(prometheus.CounterOpts{
		Namespace: transformer.PromNamespace,
		Name:      "feast_cache_hit_count",
		Help:      "Cache is hitted",
	})
)

const defaultProjectName = "default"

// Options for the Feast spec.
type Options struct {
	ServingURL              string        `envconfig:"FEAST_SERVING_URL" required:"true"`
	StatusMonitoringEnabled bool          `envconfig:"FEAST_FEATURE_STATUS_MONITORING_ENABLED" default:"false"`
	ValueMonitoringEnabled  bool          `envconfig:"FEAST_FEATURE_VALUE_MONITORING_ENABLED" default:"false"`
	BatchSize               int           `envconfig:"FEAST_BATCH_SIZE" default:"50"`
	CacheEnabled            bool          `envconfig:"FEAST_CACHE_ENABLED" default:"true"`
	CacheTTL                time.Duration `envconfig:"FEAST_CACHE_TTL" default:"60s"`
}

type Cache interface {
	Insert(key []byte, value []byte, ttl time.Duration) error
	Fetch(key []byte) ([]byte, error)
}

// Transformer wraps feast serving client to retrieve features.
type Transformer struct {
	feastClient      feast.Client
	config           *spec.StandardTransformerConfig
	logger           *zap.Logger
	options          *Options
	defaultValues    map[string]*types.Value
	compiledJsonPath map[string]*jsonpath.Compiled
	compiledUdf      map[string]*vm.Program
	cache            Cache
}

// NewTransformer initializes a new spec.
func NewTransformer(feastClient feast.Client, config *spec.StandardTransformerConfig, options *Options, logger *zap.Logger, cache Cache) (*Transformer, error) {
	defaultValues := make(map[string]*types.Value)
	// populate default values
	for _, ft := range config.TransformerConfig.Feast {
		for _, f := range ft.Features {
			if len(f.DefaultValue) != 0 {
				feastValType := types.ValueType_Enum(types.ValueType_Enum_value[f.ValueType])
				defVal, err := getValue(f.DefaultValue, feastValType)
				if err != nil {
					logger.Warn(fmt.Sprintf("invalid default value for %s : %v, %v", f.Name, f.DefaultValue, err))
					continue
				}
				defaultValues[f.Name] = defVal
			}
		}
	}

	compiledJsonPath := make(map[string]*jsonpath.Compiled)
	compiledUdf := make(map[string]*vm.Program)
	for _, ft := range config.TransformerConfig.Feast {
		for _, configEntity := range ft.Entities {
			switch configEntity.Extractor.(type) {
			case *spec.Entity_JsonPath:
				c, err := jsonpath.Compile(configEntity.GetJsonPath())
				if err != nil {
					return nil, fmt.Errorf("unable to compile jsonpath for entity %s: %s", configEntity.Name, configEntity.GetJsonPath())
				}
				compiledJsonPath[configEntity.GetJsonPath()] = c
<<<<<<< HEAD
			case *spec.Entity_Udf:
				c, err := expr.Compile(configEntity.GetUdf(), expr.Env(UdfEnv{}))
=======
			case *transformer.Entity_Udf, *transformer.Entity_Expression:
				expressionExtractor := getExpressionExtractor(configEntity)
				c, err := expr.Compile(expressionExtractor, expr.Env(UdfEnv{}))
>>>>>>> f65c82bc
				if err != nil {
					return nil, err
				}
				compiledUdf[expressionExtractor] = c
			}
		}
	}

	return &Transformer{
		feastClient:      feastClient,
		config:           config,
		options:          options,
		logger:           logger,
		defaultValues:    defaultValues,
		compiledJsonPath: compiledJsonPath,
		compiledUdf:      compiledUdf,
		cache:            cache,
	}, nil
}

type FeaturesData []FeatureData

type FeatureData []interface{}

type FeastFeature struct {
	Columns []string     `json:"columns"`
	Data    FeaturesData `json:"data"`
}

type result struct {
	tableName    string
	feastFeature *FeastFeature
	err          error
}

// Transform retrieves the Feast features values and add them into the request.
func (t *Transformer) Transform(ctx context.Context, request []byte) ([]byte, error) {
	span, ctx := opentracing.StartSpanFromContext(ctx, "feast.Transform")
	defer span.Finish()

	feastFeatures := make(map[string]*FeastFeature, len(t.config.TransformerConfig.Feast))

	// parallelize feast call per feature table
	resChan := make(chan result, len(t.config.TransformerConfig.Feast))
	for _, config := range t.config.TransformerConfig.Feast {
<<<<<<< HEAD
		go func(cfg *spec.FeatureTable) {
			tableName := createTableName(cfg.Entities, cfg.Project)
=======
		go func(cfg *transformer.FeatureTable) {
			tableName := cfg.TableName
			if tableName == "" {
				tableName = createTableName(cfg.Entities, cfg.Project)
			}
>>>>>>> f65c82bc
			val, err := t.getFeastFeature(ctx, tableName, request, cfg)
			resChan <- result{tableName, val, err}
		}(config)
	}

	// collect result
	for i := 0; i < cap(resChan); i++ {
		res := <-resChan
		if res.err != nil {
			return nil, res.err
		}
		feastFeatures[res.tableName] = res.feastFeature
	}

	out, err := enrichRequest(ctx, request, feastFeatures)
	if err != nil {
		return nil, err
	}

	return out, err
}

func (t *Transformer) getFeastFeature(ctx context.Context, tableName string, request []byte, config *spec.FeatureTable) (*FeastFeature, error) {
	span, ctx := opentracing.StartSpanFromContext(ctx, "feast.getFeastFeature")
	span.SetTag("table.name", tableName)
	defer span.Finish()

	entities, err := t.buildEntitiesRequest(ctx, request, config.Entities)
	if err != nil {
		return nil, err
	}

	var features []string
	for _, feature := range config.Features {
		features = append(features, feature.Name)
	}

	feastFeature, err := t.getFeatureFromFeast(ctx, entities, config, features)
	if err != nil {
		return nil, err
	}
	return feastFeature, nil
}

type batchResult struct {
	featuresData FeaturesData
	err          error
}

func (t *Transformer) getFeatureFromFeast(ctx context.Context, entities []feast.Row, config *spec.FeatureTable, features []string) (*FeastFeature, error) {

	var cachedValues FeaturesData
	entityNotInCache := entities

	if t.options.CacheEnabled {
		cachedValues, entityNotInCache = fetchFeaturesFromCache(t.cache, entities, config.Project)
	}

	numOfBatchBeforeCeil := float64(len(entityNotInCache)) / float64(t.options.BatchSize)
	numOfBatch := int(math.Ceil(numOfBatchBeforeCeil))

	batchResultChan := make(chan batchResult, numOfBatch)
	columns := t.getColumnNames(config)
	entityIndices := t.getEntityIndicesFromColumns(columns, config.Entities)
	for i := 0; i < numOfBatch; i++ {
		startIndex := i * t.options.BatchSize
		endIndex := len(entityNotInCache)
		if endIndex > startIndex+t.options.BatchSize {
			endIndex = startIndex + t.options.BatchSize
		}
		batchedEntities := entityNotInCache[startIndex:endIndex]

		go func(project string, entityList []feast.Row, columns []string) {
			feastRequest := feast.OnlineFeaturesRequest{
				Project:  project,
				Entities: entityList,
				Features: features,
			}
			startTime := time.Now()
			feastResponse, err := t.feastClient.GetOnlineFeatures(ctx, &feastRequest)
			durationMs := time.Now().Sub(startTime).Milliseconds()
			if err != nil {
				feastLatency.WithLabelValues("error").Observe(float64(durationMs))
				feastError.Inc()

				batchResultChan <- batchResult{featuresData: nil, err: err}
				return
			}
			feastLatency.WithLabelValues("success").Observe(float64(durationMs))

			t.logger.Debug("feast_response", zap.Any("feast_response", feastResponse.Rows()))

			entityFeaturePairs, err := t.buildFeastFeaturesData(ctx, feastResponse, columns, entityIndices)
			if err != nil {
				batchResultChan <- batchResult{featuresData: nil, err: err}
				return
			}

			var featuresData FeaturesData
			for _, data := range entityFeaturePairs {
				featuresData = append(featuresData, data.value)
			}

			if t.options.CacheEnabled {
				if err := insertMultipleFeaturesToCache(t.cache, entityFeaturePairs, project, t.options.CacheTTL); err != nil {
					t.logger.Error("insert_to_cache", zap.Any("error", err))
				}
			}

			batchResultChan <- batchResult{featuresData: featuresData, err: nil}
		}(config.Project, batchedEntities, columns)
	}

	data := cachedValues

	for i := 0; i < numOfBatch; i++ {
		res := <-batchResultChan
		if res.err != nil {
			return nil, res.err
		}
		data = append(data, res.featuresData...)
	}

	return &FeastFeature{
		Columns: columns,
		Data:    data,
	}, nil
}

func (t *Transformer) getColumnNames(config *spec.FeatureTable) []string {
	columns := make([]string, 0, len(config.Entities)+len(config.Features))
	for _, entity := range config.Entities {
		columns = append(columns, entity.Name)
	}
	for _, feature := range config.Features {
		columns = append(columns, feature.Name)
	}
	return columns
}

func (t *Transformer) getEntityIndicesFromColumns(columns []string, entitiesConfig []*spec.Entity) map[int]int {
	indicesMapping := make(map[int]int, len(entitiesConfig))
	entitiesConfigMap := make(map[string]*spec.Entity)
	for _, entityConfig := range entitiesConfig {
		entitiesConfigMap[entityConfig.Name] = entityConfig
	}
	for i, column := range columns {
		if _, found := entitiesConfigMap[column]; found {
			indicesMapping[i] = i
		}
	}
	return indicesMapping
}

<<<<<<< HEAD
func (t *Transformer) buildEntitiesRequest(ctx context.Context, request []byte, configEntities []*spec.Entity) ([]feast.Row, error) {
=======
func getExpressionExtractor(entity *transformer.Entity) string {
	if extractor := entity.GetExpression(); extractor != "" {
		return extractor
	}
	return entity.GetUdf()
}

func (t *Transformer) buildEntitiesRequest(ctx context.Context, request []byte, configEntities []*transformer.Entity) ([]feast.Row, error) {
>>>>>>> f65c82bc
	span, ctx := opentracing.StartSpanFromContext(ctx, "feast.buildEntitiesRequest")
	defer span.Finish()

	var entities []feast.Row
	var nodesBody interface{}
	err := json.Unmarshal(request, &nodesBody)
	if err != nil {
		return nil, err
	}

	for _, configEntity := range configEntities {
		switch configEntity.Extractor.(type) {
		case *spec.Entity_JsonPath:
			_, ok := t.compiledJsonPath[configEntity.GetJsonPath()]
			if !ok {
				c, err := jsonpath.Compile(configEntity.GetJsonPath())
				if err != nil {
					return nil, fmt.Errorf("unable to compile jsonpath for entity %s: %s", configEntity.Name, configEntity.GetJsonPath())
				}
				t.compiledJsonPath[configEntity.GetJsonPath()] = c
			}
		}

		expressionExtractor := getExpressionExtractor(configEntity)
		vals, err := getValuesFromJSONPayload(nodesBody, configEntity, t.compiledJsonPath[configEntity.GetJsonPath()], t.compiledUdf[expressionExtractor])
		if err != nil {
			return nil, fmt.Errorf("unable to extract entity %s: %v", configEntity.Name, err)
		}

		if len(entities) == 0 {
			for _, val := range vals {
				entities = append(entities, feast.Row{
					configEntity.Name: val,
				})
			}
		} else {
			newEntities := []feast.Row{}
			for _, entity := range entities {
				for _, val := range vals {
					newFeastRow := feast.Row{}
					for k, v := range entity {
						newFeastRow[k] = v
					}

					newFeastRow[configEntity.Name] = val
					newEntities = append(newEntities, newFeastRow)
				}
			}
			entities = newEntities
		}
	}

	return entities, nil
}

type entityFeaturePair struct {
	entity feast.Row
	value  FeatureData
}

func (t *Transformer) buildFeastFeaturesData(ctx context.Context, feastResponse *feast.OnlineFeaturesResponse, columns []string, entityIndexMap map[int]int) ([]entityFeaturePair, error) {
	span, ctx := opentracing.StartSpanFromContext(ctx, "feast.buildFeastFeaturesData")
	defer span.Finish()

	var data []entityFeaturePair
	status := feastResponse.Statuses()

	for i, feastRow := range feastResponse.Rows() {
		var row FeatureData

		// create entity object, for cache key purpose
		entity := feast.Row{}
		for index, column := range columns {
			featureStatus := status[i][column]
			_, isEntityIndex := entityIndexMap[index]
			switch featureStatus {
			case serving.GetOnlineFeaturesResponse_PRESENT:
				rawValue := feastRow[column]

				// set value of entity
				if isEntityIndex {
					entity[column] = rawValue
				}

				featVal, err := getFeatureValue(rawValue)
				if err != nil {
					return nil, err
				}
				row = append(row, featVal)

				// put behind feature toggle since it will generate high cardinality metrics
				if t.options.ValueMonitoringEnabled {
					v, err := getFloatValue(featVal)
					if err != nil {
						continue
					}
					feastFeatureSummary.WithLabelValues(column).Observe(v)
				}
			case serving.GetOnlineFeaturesResponse_NOT_FOUND, serving.GetOnlineFeaturesResponse_NULL_VALUE, serving.GetOnlineFeaturesResponse_OUTSIDE_MAX_AGE:
				defVal, ok := t.defaultValues[column]
				if !ok {
					row = append(row, nil)
					continue
				}
				featVal, err := getFeatureValue(defVal)
				if err != nil {
					return nil, err
				}
				row = append(row, featVal)
			default:
				return nil, fmt.Errorf("Unsupported feature retrieval status: %s", featureStatus)
			}
			// put behind feature toggle since it will generate high cardinality metrics
			if t.options.StatusMonitoringEnabled {
				feastFeatureStatus.WithLabelValues(column, featureStatus.String()).Inc()
			}
		}
		data = append(data, entityFeaturePair{entity: entity, value: row})
	}

	return data, nil
}

func getFloatValue(val interface{}) (float64, error) {
	switch i := val.(type) {
	case float64:
		return i, nil
	case float32:
		return float64(i), nil
	case int64:
		return float64(i), nil
	case int32:
		return float64(i), nil
	default:
		return math.NaN(), errors.New("getFloat: unknown value is of incompatible type")
	}
}

func createTableName(entities []*spec.Entity, project string) string {
	entityNames := make([]string, 0)
	for _, n := range entities {
		entityNames = append(entityNames, n.Name)
	}

	tableName := strings.Join(entityNames, "_")
	if project != defaultProjectName {
		tableName = project + "_" + tableName
	}

	return tableName
}

func getFeatureValue(val *types.Value) (interface{}, error) {
	switch val.Val.(type) {
	case *types.Value_StringVal:
		return val.GetStringVal(), nil
	case *types.Value_DoubleVal:
		return val.GetDoubleVal(), nil
	case *types.Value_FloatVal:
		return val.GetFloatVal(), nil
	case *types.Value_Int32Val:
		return val.GetInt32Val(), nil
	case *types.Value_Int64Val:
		return val.GetInt64Val(), nil
	case *types.Value_BoolVal:
		return val.GetBoolVal(), nil
	case *types.Value_StringListVal:
		return val.GetStringListVal(), nil
	case *types.Value_DoubleListVal:
		return val.GetDoubleListVal(), nil
	case *types.Value_FloatListVal:
		return val.GetFloatListVal(), nil
	case *types.Value_Int32ListVal:
		return val.GetInt32ListVal(), nil
	case *types.Value_Int64ListVal:
		return val.GetInt64ListVal(), nil
	case *types.Value_BoolListVal:
		return val.GetBoolListVal(), nil
	case *types.Value_BytesVal:
		return val.GetBytesVal(), nil
	case *types.Value_BytesListVal:
		return val.GetBytesListVal(), nil
	default:
		return nil, fmt.Errorf("unknown feature value type: %T", val.Val)
	}
}

func enrichRequest(ctx context.Context, request []byte, feastFeatures map[string]*FeastFeature) ([]byte, error) {
	span, ctx := opentracing.StartSpanFromContext(ctx, "feast.enrichRequest")
	defer span.Finish()

	feastFeatureJSON, err := json.Marshal(feastFeatures)
	if err != nil {
		return nil, err
	}

	out, err := jsonparser.Set(request, feastFeatureJSON, transformer.FeastFeatureJSONField)
	if err != nil {
		return nil, err
	}

	return out, err
}<|MERGE_RESOLUTION|>--- conflicted
+++ resolved
@@ -68,7 +68,7 @@
 
 const defaultProjectName = "default"
 
-// Options for the Feast spec.
+// Options for the Feast transformer.
 type Options struct {
 	ServingURL              string        `envconfig:"FEAST_SERVING_URL" required:"true"`
 	StatusMonitoringEnabled bool          `envconfig:"FEAST_FEATURE_STATUS_MONITORING_ENABLED" default:"false"`
@@ -95,7 +95,7 @@
 	cache            Cache
 }
 
-// NewTransformer initializes a new spec.
+// NewTransformer initializes a new Transformer.
 func NewTransformer(feastClient feast.Client, config *spec.StandardTransformerConfig, options *Options, logger *zap.Logger, cache Cache) (*Transformer, error) {
 	defaultValues := make(map[string]*types.Value)
 	// populate default values
@@ -124,18 +124,13 @@
 					return nil, fmt.Errorf("unable to compile jsonpath for entity %s: %s", configEntity.Name, configEntity.GetJsonPath())
 				}
 				compiledJsonPath[configEntity.GetJsonPath()] = c
-<<<<<<< HEAD
-			case *spec.Entity_Udf:
-				c, err := expr.Compile(configEntity.GetUdf(), expr.Env(UdfEnv{}))
-=======
-			case *transformer.Entity_Udf, *transformer.Entity_Expression:
+			case *spec.Entity_Udf, *spec.Entity_Expression:
 				expressionExtractor := getExpressionExtractor(configEntity)
 				c, err := expr.Compile(expressionExtractor, expr.Env(UdfEnv{}))
->>>>>>> f65c82bc
 				if err != nil {
 					return nil, err
 				}
-				compiledUdf[expressionExtractor] = c
+				compiledUdf[configEntity.GetUdf()] = c
 			}
 		}
 	}
@@ -177,16 +172,11 @@
 	// parallelize feast call per feature table
 	resChan := make(chan result, len(t.config.TransformerConfig.Feast))
 	for _, config := range t.config.TransformerConfig.Feast {
-<<<<<<< HEAD
 		go func(cfg *spec.FeatureTable) {
-			tableName := createTableName(cfg.Entities, cfg.Project)
-=======
-		go func(cfg *transformer.FeatureTable) {
 			tableName := cfg.TableName
 			if tableName == "" {
 				tableName = createTableName(cfg.Entities, cfg.Project)
 			}
->>>>>>> f65c82bc
 			val, err := t.getFeastFeature(ctx, tableName, request, cfg)
 			resChan <- result{tableName, val, err}
 		}(config)
@@ -341,18 +331,14 @@
 	return indicesMapping
 }
 
-<<<<<<< HEAD
-func (t *Transformer) buildEntitiesRequest(ctx context.Context, request []byte, configEntities []*spec.Entity) ([]feast.Row, error) {
-=======
-func getExpressionExtractor(entity *transformer.Entity) string {
+func getExpressionExtractor(entity *spec.Entity) string {
 	if extractor := entity.GetExpression(); extractor != "" {
 		return extractor
 	}
 	return entity.GetUdf()
 }
 
-func (t *Transformer) buildEntitiesRequest(ctx context.Context, request []byte, configEntities []*transformer.Entity) ([]feast.Row, error) {
->>>>>>> f65c82bc
+func (t *Transformer) buildEntitiesRequest(ctx context.Context, request []byte, configEntities []*spec.Entity) ([]feast.Row, error) {
 	span, ctx := opentracing.StartSpanFromContext(ctx, "feast.buildEntitiesRequest")
 	defer span.Finish()
 
@@ -376,8 +362,7 @@
 			}
 		}
 
-		expressionExtractor := getExpressionExtractor(configEntity)
-		vals, err := getValuesFromJSONPayload(nodesBody, configEntity, t.compiledJsonPath[configEntity.GetJsonPath()], t.compiledUdf[expressionExtractor])
+		vals, err := getValuesFromJSONPayload(nodesBody, configEntity, t.compiledJsonPath[configEntity.GetJsonPath()], t.compiledUdf[configEntity.GetUdf()])
 		if err != nil {
 			return nil, fmt.Errorf("unable to extract entity %s: %v", configEntity.Name, err)
 		}
