--- conflicted
+++ resolved
@@ -69,14 +69,9 @@
 				if err != nil {
 					return NewValidationError(fmt.Sprintf("jsonpath compilation failed: %v", err))
 				}
-<<<<<<< HEAD
-			case *spec.Entity_Udf:
-				_, err = expr.Compile(entity.GetUdf(), expr.Env(UdfEnv{}))
-=======
-			case *transformer.Entity_Udf, *transformer.Entity_Expression:
+			case *spec.Entity_Udf, *spec.Entity_Expression:
 				expressionExtractor := getExpressionExtractor(entity)
 				_, err = expr.Compile(expressionExtractor, expr.Env(UdfEnv{}))
->>>>>>> f65c82bc
 				if err != nil {
 					return NewValidationError(fmt.Sprintf("udf compilation failed: %v", err))
 				}
