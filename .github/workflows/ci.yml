name: ci
on: [pull_request, pull_request_target, push]

jobs:
  lint-ui:
    if: >-
      (
        github.event_name == 'pull_request' &&
        github.event.pull_request.head.repo.full_name == github.repository
      ) || (
        github.event_name == 'pull_request_target' &&
        github.event.pull_request.head.repo.full_name != github.repository
      ) || (
        github.event_name == 'push'
      )
    runs-on: ubuntu-latest
    steps:
      - name: Checkout to the target branch
        uses: actions/checkout@v2
      - uses: actions/setup-node@v1
        with:
          node-version: 12
      - name: Install dependencies
        run: make init-dep-ui
      - name: Lint UI files
        run: make lint-ui

  lint-api:
    if: >-
      (
        github.event_name == 'pull_request' &&
        github.event.pull_request.head.repo.full_name == github.repository
      ) || (
        github.event_name == 'pull_request_target' &&
        github.event.pull_request.head.repo.full_name != github.repository
      ) || (
        github.event_name == 'push'
      )
    runs-on: ubuntu-latest
    steps:
      - uses: actions/checkout@v2
      - uses: actions/setup-go@v2
        with:
          go-version: 1.13
      - name: Install dependencies
        run: |
          make setup
          make init-dep-api
      - name: Lint API files
        run: make lint-api

  build-ui:
    if: >-
      (
        github.event_name == 'pull_request' &&
        github.event.pull_request.head.repo.full_name == github.repository
      ) || (
        github.event_name == 'pull_request_target' &&
        github.event.pull_request.head.repo.full_name != github.repository
      ) || (
        github.event_name == 'push'
      )
    runs-on: ubuntu-latest
    steps:
      - uses: actions/checkout@v2
      - uses: actions/setup-node@v1
        with:
          node-version: 12
      - name: Install dependencies
        run: make init-dep-ui
      - name: Build UI static files
        run: make build-ui

  build-api:
    if: >-
      (
        github.event_name == 'pull_request' &&
        github.event.pull_request.head.repo.full_name == github.repository
      ) || (
        github.event_name == 'pull_request_target' &&
        github.event.pull_request.head.repo.full_name != github.repository
      ) || (
        github.event_name == 'push'
      )
    runs-on: ubuntu-latest
    steps:
      - uses: actions/checkout@v2
      - uses: actions/setup-go@v2
        with:
          go-version: 1.13
      - name: Install dependencies
        run: make init-dep-api
      - name: Build API server
        run: make build-api

  unit-test-python-sdk:
    if: github.event_name == 'push'
    runs-on: ubuntu-latest
    steps:
      - uses: actions/checkout@v2
      - uses: actions/setup-python@v2
        with:
          python-version: 3.7
      - name: Install dependencies
        working-directory: ./python/sdk
        run: |
          pip install mypy pipenv
          make setup
      - name: Unit test Python SDK
        env:
          E2E_USE_GOOGLE_OAUTH: false
        working-directory: ./python/sdk
        run: make unit-test

  integration-test-api:
    if: >-
      (
        github.event_name == 'pull_request' &&
        github.event.pull_request.head.repo.full_name == github.repository
      ) || (
        github.event_name == 'pull_request_target' &&
        github.event.pull_request.head.repo.full_name != github.repository
      ) || (
        github.event_name == 'push' &&
        github.event.pull_request.head.repo.full_name == github.repository
      )
    runs-on: ubuntu-latest
    services:
      postgres:
        image: postgres:12.4
        env:
          POSTGRES_DB: merlin
          POSTGRES_USER: merlin
          POSTGRES_PASSWORD: merlin
        ports:
          - 5432:5432
    steps:
      - uses: actions/checkout@v2
      - uses: actions/setup-go@v2
        with:
          go-version: 1.13
      - name: Test API files
        env:
          POSTGRES_HOST: localhost
          POSTGRES_DB: merlin
          POSTGRES_USER: merlin
          POSTGRES_PASSWORD: merlin
        run: make it-test-api-ci

  publish-merlin-docker:
    if: >-
      (
        github.event_name == 'pull_request' &&
        github.event.pull_request.head.repo.full_name == github.repository
      ) || (
        github.event_name == 'pull_request_target' &&
        github.event.pull_request.head.repo.full_name != github.repository
      ) || (
        github.event_name == 'push' &&
        github.event.pull_request.head.repo.full_name == github.repository
      )
    runs-on: ubuntu-latest
    needs: integration-test-api
    steps:
      - uses: actions/checkout@v2
      - name: Get branch name
        run: echo "branch_name=$(echo ${GITHUB_HEAD_REF:-${GITHUB_REF#refs/*/}} | tr / -)" >> $GITHUB_ENV
      - name: Build and push Merlin Docker image
        uses: docker/build-push-action@v1
        with:
          username: ${{ github.actor }}
          password: ${{ secrets.GHCR_TOKEN }}
          registry: ghcr.io
          build_args: GITHUB_TOKEN=${{ secrets.DSP_REPO_TOKEN }}
          tags: ${{ env.branch_name }}

  publish-merlin-transformer-docker:
    if: >-
      (
        github.event_name == 'pull_request' &&
        github.event.pull_request.head.repo.full_name == github.repository
      ) || (
        github.event_name == 'pull_request_target' &&
        github.event.pull_request.head.repo.full_name != github.repository
      ) || (
        github.event_name == 'push' &&
        github.event.pull_request.head.repo.full_name == github.repository
      )
    runs-on: ubuntu-latest
    steps:
      - uses: actions/checkout@v2
      - name: Get branch name
        run: echo "branch_name=$(echo ${GITHUB_HEAD_REF:-${GITHUB_REF#refs/*/}} | tr / -)" >> $GITHUB_ENV
      - name: Build and push Merlin Standard Transformer Docker image
        uses: docker/build-push-action@v1
        with:
          username: ${{ github.actor }}
          password: ${{ secrets.GHCR_TOKEN }}
          registry: ghcr.io
          repository: gojek/merlin-transformer
          build_args: BRANCH=${{ github.ref }},REVISION=${{ github.sha }},VERSION=${{ github.ref }}
          dockerfile: transformer.Dockerfile
          tags: ${{ env.branch_name }}

  publish-pyfunc-base-docker:
    if: >-
      (
        github.event_name == 'pull_request' &&
        github.event.pull_request.head.repo.full_name == github.repository
      ) || (
        github.event_name == 'pull_request_target' &&
        github.event.pull_request.head.repo.full_name != github.repository
      ) || (
        github.event_name == 'push' &&
        github.event.pull_request.head.repo.full_name == github.repository
      )
    runs-on: ubuntu-latest
    steps:
      - uses: actions/checkout@v2
      - name: Get branch name
        run: echo "branch_name=$(echo ${GITHUB_HEAD_REF:-${GITHUB_REF#refs/*/}} | tr / -)" >> $GITHUB_ENV
      - name: Build and push PyFunc Base Docker image
        uses: docker/build-push-action@v1
        with:
          username: ${{ github.actor }}
          password: ${{ secrets.GHCR_TOKEN }}
          registry: ghcr.io
          repository: gojek/merlin-pyfunc-base
          path: python/pyfunc-server
          dockerfile: python/pyfunc-server/base.Dockerfile
          tags: ${{ env.branch_name }}

  publish-pyspark-base-docker:
    if: >-
      (
        github.event_name == 'pull_request' &&
        github.event.pull_request.head.repo.full_name == github.repository
      ) || (
        github.event_name == 'pull_request_target' &&
        github.event.pull_request.head.repo.full_name != github.repository
      ) || (
        github.event_name == 'push' &&
        github.event.pull_request.head.repo.full_name == github.repository
      )
    runs-on: ubuntu-latest
    steps:
      - uses: actions/checkout@v2
      - name: Get branch name
        run: echo "branch_name=$(echo ${GITHUB_HEAD_REF:-${GITHUB_REF#refs/*/}} | tr / -)" >> $GITHUB_ENV
      - name: Build and push PySpark Base Docker image
        uses: docker/build-push-action@v1
        with:
          username: ${{ github.actor }}
          password: ${{ secrets.GHCR_TOKEN }}
          registry: ghcr.io
          repository: gojek/merlin-pyspark-base
          path: python
          dockerfile: python/batch-predictor/docker/base.Dockerfile
          tags: ${{ env.branch_name }}

  publish-mlflow-docker:
    if: >-
      (
        github.event_name == 'pull_request' &&
        github.event.pull_request.head.repo.full_name == github.repository
      ) || (
        github.event_name == 'pull_request_target' &&
        github.event.pull_request.head.repo.full_name != github.repository
      ) || (
        github.event_name == 'push' &&
        github.event.pull_request.head.repo.full_name == github.repository
      )
    runs-on: ubuntu-latest
    steps:
      - uses: actions/checkout@v2
      - name: Build and push MLflow Docker image
        uses: docker/build-push-action@v1
        with:
          username: ${{ github.actor }}
          password: ${{ secrets.GHCR_TOKEN }}
          registry: ghcr.io
          repository: gojek/mlflow
          path: mlflow
          dockerfile: mlflow/Dockerfile
          build_args: MLFLOW_VERSION=1.3.0
          tags: 1.3.0

<<<<<<< HEAD
#  e2e-test:
#    if: >-
#      (
#        github.event_name == 'pull_request' &&
#        github.event.pull_request.head.repo.full_name == github.repository
#      ) || (
#        github.event_name == 'pull_request_target' &&
#        github.event.pull_request.head.repo.full_name != github.repository
#      ) || (
#        github.event_name == 'push' &&
#        github.event.pull_request.head.repo.full_name == github.repository
#      )
#    runs-on: ubuntu-latest
#    needs: publish-merlin-docker
#    steps:
#      - uses: actions/checkout@v2
#        with:
#          path: merlin
#      - uses: actions/checkout@master
#        with:
#          repository: gojek/mlp
#          ref: main
#          path: mlp
#      - uses: actions/setup-go@v2
#        with:
#          go-version: 1.13
#      - uses: actions/setup-python@v2
#        with:
#          python-version: 3.7
#
#      - name: Setup cluster
#        run: ./merlin/scripts/e2e/setup-cluster.sh
#      - name: Setup mlp namespace
#        run: |
#          kubectl create namespace mlp
#          kubectl create secret generic vault-secret --namespace=mlp --from-literal=address=http://vault.vault.svc.cluster.local --from-literal=token=root
#      - name: Deploy MLP
#        run: |
#          helm install mlp mlp/chart --namespace=mlp \
#            --values=mlp/chart/values-e2e.yaml \
#            --set mlp.image.tag=main \
#            --wait --timeout=5m
#      - name: Deploy Merlin
#        run: ./merlin/scripts/e2e/deploy-merlin.sh "merlin/charts/merlin"
#      - name: Run E2E test
#        run: ./merlin/scripts/e2e/run-e2e.sh "merlin/api"
=======
  e2e-test:
    if: >-
      (
        github.event_name == 'pull_request' &&
        github.event.pull_request.head.repo.full_name == github.repository
      ) || (
        github.event_name == 'pull_request_target' &&
        github.event.pull_request.head.repo.full_name != github.repository
      ) || (
        github.event_name == 'push' &&
        github.event.pull_request.head.repo.full_name == github.repository
      )
    runs-on: ubuntu-latest
    needs: publish-merlin-docker
    steps:
      - uses: actions/checkout@v2
        with:
          path: merlin
      - uses: actions/checkout@master
        with:
          repository: gojek/mlp
          ref: main
          path: mlp
      - uses: actions/setup-go@v2
        with:
          go-version: 1.13
      - uses: actions/setup-python@v2
        with:
          python-version: 3.7
      - name: Setup cluster
        run: ./merlin/scripts/e2e/setup-cluster.sh
      - name: Setup mlp namespace
        run: |
          kubectl create namespace mlp
          kubectl create secret generic vault-secret --namespace=mlp --from-literal=address=http://vault.vault.svc.cluster.local --from-literal=token=root
      - name: Deploy MLP
        run: |
          export INGRESS_HOST=127.0.0.1
          export HOST_IP=$(kubectl get po -l istio=ingressgateway -n istio-system -o jsonpath='{.items[0].status.hostIP}')
          helm install mlp ./mlp/chart --namespace=mlp --values=./mlp/chart/values-e2e.yaml \
          --set mlp.image.tag=main \
          --set mlp.apiHost=http://mlp.mlp.${INGRESS_HOST}.nip.io/v1 \
          --set mlp.oauthClientID=${OAUTH_CLIENT_ID} \
          --set mlp.mlflowTrackingUrl=http://${HOST_IP}:31100 \
          --set mlp.ingress.enabled=true \
          --set mlp.ingress.class=istio \
          --set mlp.ingress.host=mlp.mlp.${INGRESS_HOST}.nip.io \
          --set mlp.ingress.path="/*" \
          --wait --timeout=5m
      - name: Deploy Merlin
        run: ./merlin/scripts/e2e/deploy-merlin.sh "merlin/charts/merlin"
      - name: Run E2E test
        run: ./merlin/scripts/e2e/run-e2e.sh
>>>>>>> 39d25aaf
<|MERGE_RESOLUTION|>--- conflicted
+++ resolved
@@ -285,7 +285,6 @@
           build_args: MLFLOW_VERSION=1.3.0
           tags: 1.3.0
 
-<<<<<<< HEAD
 #  e2e-test:
 #    if: >-
 #      (
@@ -315,7 +314,6 @@
 #      - uses: actions/setup-python@v2
 #        with:
 #          python-version: 3.7
-#
 #      - name: Setup cluster
 #        run: ./merlin/scripts/e2e/setup-cluster.sh
 #      - name: Setup mlp namespace
@@ -324,66 +322,19 @@
 #          kubectl create secret generic vault-secret --namespace=mlp --from-literal=address=http://vault.vault.svc.cluster.local --from-literal=token=root
 #      - name: Deploy MLP
 #        run: |
-#          helm install mlp mlp/chart --namespace=mlp \
-#            --values=mlp/chart/values-e2e.yaml \
-#            --set mlp.image.tag=main \
-#            --wait --timeout=5m
+#          export INGRESS_HOST=127.0.0.1
+#          export HOST_IP=$(kubectl get po -l istio=ingressgateway -n istio-system -o jsonpath='{.items[0].status.hostIP}')
+#          helm install mlp ./mlp/chart --namespace=mlp --values=./mlp/chart/values-e2e.yaml \
+#          --set mlp.image.tag=main \
+#          --set mlp.apiHost=http://mlp.mlp.${INGRESS_HOST}.nip.io/v1 \
+#          --set mlp.oauthClientID=${OAUTH_CLIENT_ID} \
+#          --set mlp.mlflowTrackingUrl=http://${HOST_IP}:31100 \
+#          --set mlp.ingress.enabled=true \
+#          --set mlp.ingress.class=istio \
+#          --set mlp.ingress.host=mlp.mlp.${INGRESS_HOST}.nip.io \
+#          --set mlp.ingress.path="/*" \
+#          --wait --timeout=5m
 #      - name: Deploy Merlin
 #        run: ./merlin/scripts/e2e/deploy-merlin.sh "merlin/charts/merlin"
 #      - name: Run E2E test
-#        run: ./merlin/scripts/e2e/run-e2e.sh "merlin/api"
-=======
-  e2e-test:
-    if: >-
-      (
-        github.event_name == 'pull_request' &&
-        github.event.pull_request.head.repo.full_name == github.repository
-      ) || (
-        github.event_name == 'pull_request_target' &&
-        github.event.pull_request.head.repo.full_name != github.repository
-      ) || (
-        github.event_name == 'push' &&
-        github.event.pull_request.head.repo.full_name == github.repository
-      )
-    runs-on: ubuntu-latest
-    needs: publish-merlin-docker
-    steps:
-      - uses: actions/checkout@v2
-        with:
-          path: merlin
-      - uses: actions/checkout@master
-        with:
-          repository: gojek/mlp
-          ref: main
-          path: mlp
-      - uses: actions/setup-go@v2
-        with:
-          go-version: 1.13
-      - uses: actions/setup-python@v2
-        with:
-          python-version: 3.7
-      - name: Setup cluster
-        run: ./merlin/scripts/e2e/setup-cluster.sh
-      - name: Setup mlp namespace
-        run: |
-          kubectl create namespace mlp
-          kubectl create secret generic vault-secret --namespace=mlp --from-literal=address=http://vault.vault.svc.cluster.local --from-literal=token=root
-      - name: Deploy MLP
-        run: |
-          export INGRESS_HOST=127.0.0.1
-          export HOST_IP=$(kubectl get po -l istio=ingressgateway -n istio-system -o jsonpath='{.items[0].status.hostIP}')
-          helm install mlp ./mlp/chart --namespace=mlp --values=./mlp/chart/values-e2e.yaml \
-          --set mlp.image.tag=main \
-          --set mlp.apiHost=http://mlp.mlp.${INGRESS_HOST}.nip.io/v1 \
-          --set mlp.oauthClientID=${OAUTH_CLIENT_ID} \
-          --set mlp.mlflowTrackingUrl=http://${HOST_IP}:31100 \
-          --set mlp.ingress.enabled=true \
-          --set mlp.ingress.class=istio \
-          --set mlp.ingress.host=mlp.mlp.${INGRESS_HOST}.nip.io \
-          --set mlp.ingress.path="/*" \
-          --wait --timeout=5m
-      - name: Deploy Merlin
-        run: ./merlin/scripts/e2e/deploy-merlin.sh "merlin/charts/merlin"
-      - name: Run E2E test
-        run: ./merlin/scripts/e2e/run-e2e.sh
->>>>>>> 39d25aaf
+#        run: ./merlin/scripts/e2e/run-e2e.sh