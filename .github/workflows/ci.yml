name: ci
on: push
jobs:
  # lint-ui:
  #   runs-on: ubuntu-latest
  #   steps:
  #     - uses: actions/checkout@v2
  #     - uses: actions/setup-node@v1
  #       with:
  #         node-version: 12
  #     - name: Install dependencies
  #       run: make init-dep-ui
  #     - name: Lint UI files
  #       run: make lint-ui

  # lint-api:
  #   runs-on: ubuntu-latest
  #   steps:
  #     - uses: actions/checkout@v2
  #     - uses: actions/setup-go@v2
  #       with:
  #         go-version: 1.13
  #     - name: Install dependencies
  #       run: |
  #         make setup
  #         make init-dep-api
  #     - name: Lint API files
  #       run: make lint-api

  # build-ui:
  #   runs-on: ubuntu-latest
  #   steps:
  #     - uses: actions/checkout@v2
  #     - uses: actions/setup-node@v1
  #       with:
  #         node-version: 12
  #     - name: Install dependencies
  #       run: make init-dep-ui
  #     - name: Build UI static files
  #       run: make build-ui

  # build-api:
  #   runs-on: ubuntu-latest
  #   steps:
  #     - uses: actions/checkout@v2
  #     - uses: actions/setup-go@v2
  #       with:
  #         go-version: 1.13
  #     - name: Install dependencies
  #       run: make init-dep-api
  #     - name: Build API server
  #       run: make build-api

  # unit-test-python-sdk:
  #   runs-on: ubuntu-latest
  #   steps:
  #     - uses: actions/checkout@v2
  #     - uses: actions/setup-python@v2
  #       with:
  #         python-version: 3.7
  #     - name: Install dependencies
  #       working-directory: ./python/sdk
  #       run: |
  #         pip install mypy pipenv
  #         make setup
  #     - name: Unit test Python SDK
  #       env:
  #         E2E_USE_GOOGLE_OAUTH: false
  #       working-directory: ./python/sdk
  #       run: make unit-test

  # integration-test-api:
  #   runs-on: ubuntu-latest
  #   services:
  #     postgres:
  #       image: postgres:12.4
  #       env:
  #         POSTGRES_DB: merlin
  #         POSTGRES_USER: merlin
  #         POSTGRES_PASSWORD: merlin
  #       ports:
  #         - 5432:5432
  #   steps:
  #     - uses: actions/checkout@v2
  #     - uses: actions/setup-go@v2
  #       with:
  #         go-version: 1.13
  #     - name: Test API files
  #       env:
  #         POSTGRES_HOST: localhost
  #         POSTGRES_DB: merlin
  #         POSTGRES_USER: merlin
  #         POSTGRES_PASSWORD: merlin
  #       run: make it-test-api-ci

  # publish-python-sdk:
  #   if: ${{ startsWith(github.ref, 'refs/tags/') }}
  #   runs-on: ubuntu-latest
  #   steps:
  #     - uses: actions/checkout@v2
  #     - uses: actions/setup-python@v2
  #       with:
  #         python-version: 3.7
  #     - name: Install dependencies
  #       working-directory: ./python/sdk
  #       run: |
  #         python -m pip install --upgrade pip
  #         pip install setuptools wheel twine
  #     - name: Build and publish
  #       env:
  #         TWINE_USERNAME: ${{ secrets.PYPI_USERNAME }}
  #         TWINE_PASSWORD: ${{ secrets.PYPI_PASSWORD }}
  #       working-directory: ./python/sdk
  #       run: |
  #         python setup.py sdist bdist_wheel
  #         twine upload dist/*

  # publish-merlin-docker:
  #   runs-on: ubuntu-latest
  #   needs: integration-test-api
  #   steps:
  #     - uses: actions/checkout@v2
  #     - name: Build and push Merlin Docker image
  #       uses: docker/build-push-action@v1
  #       with:
  #         username: ${{ github.actor }}
  #         password: ${{ secrets.GHCR_TOKEN }}
  #         registry: ghcr.io
  #         build_args: GITHUB_TOKEN=${{ secrets.DSP_REPO_TOKEN }}
  #         tag_with_ref: true

<<<<<<< HEAD
  # publish-merlin-transformer-docker:
  #   runs-on: ubuntu-latest
  #   steps:
  #     - uses: actions/checkout@v2
  #     - name: Build and push Merlin Standard Transformer Docker image
  #       uses: docker/build-push-action@v1
  #       with:
  #         username: ${{ github.actor }}
  #         password: ${{ secrets.GHCR_TOKEN }}
  #         registry: ghcr.io
  #         repository: gojek/merlin-transformer
  #         build_args: BRANCH=${{ github.ref }},REVISION=${{ github.sha }},VERSION=${{ github.ref }}
  #         tag_with_ref: true
=======
  publish-merlin-transformer-docker:
    runs-on: ubuntu-latest
    steps:
      - uses: actions/checkout@v2
      - name: Build and push Merlin Standard Transformer Docker image
        uses: docker/build-push-action@v1
        with:
          username: ${{ github.actor }}
          password: ${{ secrets.GHCR_TOKEN }}
          registry: ghcr.io
          repository: gojek/merlin-transformer
          build_args: BRANCH=${{ github.ref }},REVISION=${{ github.sha }},VERSION=${{ github.ref }}
          dockerfile: transformer.Dockerfile
          tag_with_ref: true
>>>>>>> 13ad1b26

  # publish-pyfunc-base-docker:
  #   runs-on: ubuntu-latest
  #   steps:
  #     - uses: actions/checkout@v2
  #     - name: Build and push PyFunc Base Docker image
  #       uses: docker/build-push-action@v1
  #       with:
  #         username: ${{ github.actor }}
  #         password: ${{ secrets.GHCR_TOKEN }}
  #         registry: ghcr.io
  #         repository: gojek/merlin-pyfunc-base
  #         path: python/pyfunc-server
  #         dockerfile: python/pyfunc-server/base.Dockerfile
  #         tags: dev
  #         tag_with_ref: true

  # publish-pyspark-base-docker:
  #   runs-on: ubuntu-latest
  #   steps:
  #     - uses: actions/checkout@v2
  #     - name: Build and push PySpark Base Docker image
  #       uses: docker/build-push-action@v1
  #       with:
  #         username: ${{ github.actor }}
  #         password: ${{ secrets.GHCR_TOKEN }}
  #         registry: ghcr.io
  #         repository: gojek/merlin-pyspark-base
  #         path: python
  #         dockerfile: python/batch-predictor/docker/base.Dockerfile
  #         tag_with_ref: true

  # publish-mlflow-docker:
  #   runs-on: ubuntu-latest
  #   steps:
  #     - uses: actions/checkout@v2
  #     - name: Build and push MLflow Docker image
  #       uses: docker/build-push-action@v1
  #       with:
  #         username: ${{ github.actor }}
  #         password: ${{ secrets.GHCR_TOKEN }}
  #         registry: ghcr.io
  #         repository: gojek/mlflow
  #         path: mlflow
  #         dockerfile: mlflow/Dockerfile
  #         build_args: MLFLOW_VERSION=1.3.0
  #         tags: 1.3.0

  e2e-test:
    runs-on: ubuntu-latest
    # needs: publish-merlin-docker
    steps:
      - uses: actions/checkout@v2
        with:
          path: merlin
      - uses: actions/checkout@master
        with:
          repository: gojek/mlp
          ref: main
          # token: ${{ secrets.DSP_REPO_TOKEN }}
          path: mlp
      - uses: actions/setup-go@v2
        with:
          go-version: 1.13
      - uses: actions/setup-python@v2
        with:
          python-version: 3.7
      - name: Setup cluster
        run: ./merlin/scripts/e2e/setup-cluster.sh
      - name: Setup mlp namespace
        run: |
          kubectl create namespace mlp
          kubectl create secret generic vault-secret --namespace=mlp --from-literal=address=http://vault.vault.svc.cluster.local --from-literal=token=root
      - name: Deploy MLP
        run: |
          export INGRESS_HOST=127.0.0.1
          export HOST_IP=$(kubectl get po -l istio=ingressgateway -n istio-system -o jsonpath='{.items[0].status.hostIP}')
          helm install mlp ./mlp/chart --namespace=mlp --values=./mlp/chart/values-e2e.yaml \
          --set mlp.image.tag=main \
          --set mlp.apiHost=http://mlp.mlp.${INGRESS_HOST}.nip.io/v1 \
          --set mlp.oauthClientID=${OAUTH_CLIENT_ID} \
          --set mlp.mlflowTrackingUrl=http://${HOST_IP}:31100 \
          --set mlp.ingress.enabled=true \
          --set mlp.ingress.class=istio \
          --set mlp.ingress.host=mlp.mlp.${INGRESS_HOST}.nip.io \
          --set mlp.ingress.path="/*" \
          --wait --timeout=5m
      - name: Deploy Merlin
        run: ./merlin/scripts/e2e/deploy-merlin.sh "merlin/charts/merlin"
      - name: Run E2E test
        run: ./merlin/scripts/e2e/run-e2e.sh<|MERGE_RESOLUTION|>--- conflicted
+++ resolved
@@ -129,21 +129,6 @@
   #         build_args: GITHUB_TOKEN=${{ secrets.DSP_REPO_TOKEN }}
   #         tag_with_ref: true
 
-<<<<<<< HEAD
-  # publish-merlin-transformer-docker:
-  #   runs-on: ubuntu-latest
-  #   steps:
-  #     - uses: actions/checkout@v2
-  #     - name: Build and push Merlin Standard Transformer Docker image
-  #       uses: docker/build-push-action@v1
-  #       with:
-  #         username: ${{ github.actor }}
-  #         password: ${{ secrets.GHCR_TOKEN }}
-  #         registry: ghcr.io
-  #         repository: gojek/merlin-transformer
-  #         build_args: BRANCH=${{ github.ref }},REVISION=${{ github.sha }},VERSION=${{ github.ref }}
-  #         tag_with_ref: true
-=======
   publish-merlin-transformer-docker:
     runs-on: ubuntu-latest
     steps:
@@ -158,7 +143,6 @@
           build_args: BRANCH=${{ github.ref }},REVISION=${{ github.sha }},VERSION=${{ github.ref }}
           dockerfile: transformer.Dockerfile
           tag_with_ref: true
->>>>>>> 13ad1b26
 
   # publish-pyfunc-base-docker:
   #   runs-on: ubuntu-latest
