merlin:
  environment: dev
  image:
    tag: 0.7.0
  replicaCount: 1
  resources:
    requests:
      cpu: 25m
      memory: 128Mi
    limits:
      memory: 256Mi
  service:
    externalPort: 8080
    internalPort: 8080
  mlpApi:
    encryptionKey: password
  sentry:
    enabled: false
  newrelic:
    enabled: false
  authorization:
    enabled: false

  environmentConfigs:
  - name: dev
    is_default: true
    cluster: dev
    region: id
    gcp_project: gcp-project
    deployment_timeout: 10m
    namespace_timeout: 2m
    max_cpu: 250m
    max_memory: 256Mi
    queue_resource_percentage: 20
    is_prediction_job_enabled: true
    is_default_prediction_job: true
    default_prediction_job_config:
      executor_replica: 1
      driver_cpu_request: 25m
      driver_memory_request: 128Mi
      executor_cpu_request: 25m
      executor_memory_request: 128Mi
    default_deployment_config:
      min_replica: 0
      max_replica: 1
      cpu_request: "25m"
      memory_request: "128Mi"
    default_transformer_config:
      min_replica: 0
      max_replica: 1
      cpu_request: "25m"
      memory_request: "128Mi"


  imageBuilder:
<<<<<<< HEAD
    clusterName: "e2e"

  transformer:
    feast:
      servingURL: serving.feast.dev
      coreURL: core.feast.dev
    image: merlin-transformer:1.0.0
=======
    clusterName: "dev"
>>>>>>> f3dc014b

postgresql:
  resources:
    requests:
      cpu: 25m
      memory: 256Mi
  persistence:
    enabled: false
  postgresqlUsername: merlin
  postgresqlPassword: merlin
  postgresqlDatabase: merlin
  metrics:
    enabled: false
    serviceMonitor:
      enabled: false
  replication:
    enabled: false
  initdbScriptsSecret: merlin-postgresql-mlflow-init-scripts

mlflow:
  postgresql:
    enabled: false
    postgresqlDatabase: mlflow
    postgresqlUsername: mlflow
  artifactRoot: s3://mlflow
  extraEnvs:
    # MinIO credentials
    AWS_ACCESS_KEY_ID: YOURACCESSKEY
    AWS_SECRET_ACCESS_KEY: YOURSECRETKEY
    MLFLOW_S3_ENDPOINT_URL: http://minio.minio:9000

swagger:
  enabled: false<|MERGE_RESOLUTION|>--- conflicted
+++ resolved
@@ -53,17 +53,13 @@
 
 
   imageBuilder:
-<<<<<<< HEAD
-    clusterName: "e2e"
+    clusterName: "dev"
 
   transformer:
     feast:
       servingURL: serving.feast.dev
       coreURL: core.feast.dev
     image: merlin-transformer:1.0.0
-=======
-    clusterName: "dev"
->>>>>>> f3dc014b
 
 postgresql:
   resources:
